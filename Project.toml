name = "Distributions"
uuid = "31c24e10-a181-5473-b8eb-7969acd0382f"
authors = ["JuliaStats"]
<<<<<<< HEAD
version = "0.24.19"
=======
version = "0.25.0"
>>>>>>> 99b2b57f

[deps]
FillArrays = "1a297f60-69ca-5386-bcde-b61e274b549b"
LinearAlgebra = "37e2e46d-f89d-539d-b4ee-838fcccc9c8e"
PDMats = "90014a1f-27ba-587c-ab20-58faa44d9150"
Printf = "de0858da-6303-5e67-8744-51eddeeeb8d7"
QuadGK = "1fd47b50-473d-5c70-9696-f719f8f3bcdc"
Random = "9a3f8284-a2c9-5f02-9a11-845980a1fd5c"
SparseArrays = "2f01184e-e22b-5df5-ae63-d93ebab69eaf"
SpecialFunctions = "276daf66-3868-5448-9aa4-cd146d93841b"
Statistics = "10745b16-79ce-11e8-11f9-7d13ad32a3b2"
StatsBase = "2913bbd2-ae8a-5f71-8c99-4fb6c76f3a91"
StatsFuns = "4c63d2b9-4356-54db-8cca-17b64c39e42c"

[compat]
FillArrays = "0.9, 0.10, 0.11"
PDMats = "0.10, 0.11"
QuadGK = "2"
SpecialFunctions = "0.8, 0.9, 0.10, 1.0"
StatsBase = "0.32, 0.33"
StatsFuns = "0.8, 0.9"
julia = "1"

[extras]
Calculus = "49dc2e85-a5d0-5ad3-a950-438e2897f1b9"
Distributed = "8ba89e20-285c-5b6f-9357-94700520ee1b"
FiniteDifferences = "26cc04aa-876d-5657-8c51-4c34ba976000"
ForwardDiff = "f6369f11-7733-5829-9624-2563aa707210"
JSON = "682c06a0-de6a-54ab-a142-c8b1cf79cde6"
StableRNGs = "860ef19b-820b-49d6-a774-d7a799459cd3"
StaticArrays = "90137ffa-7385-5640-81b9-e52037218182"
Test = "8dfed614-e22c-5e08-85e1-65c5234f0b40"

[targets]
test = ["StableRNGs", "Calculus", "Distributed", "FiniteDifferences", "ForwardDiff", "JSON", "StaticArrays", "Test"]<|MERGE_RESOLUTION|>--- conflicted
+++ resolved
@@ -1,11 +1,7 @@
 name = "Distributions"
 uuid = "31c24e10-a181-5473-b8eb-7969acd0382f"
 authors = ["JuliaStats"]
-<<<<<<< HEAD
-version = "0.24.19"
-=======
 version = "0.25.0"
->>>>>>> 99b2b57f
 
 [deps]
 FillArrays = "1a297f60-69ca-5386-bcde-b61e274b549b"
