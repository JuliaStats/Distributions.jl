--- conflicted
+++ resolved
@@ -3,10 +3,5 @@
 GR = "28b8d3ca-fb5f-59d9-8090-bfdbd6d07a71"
 
 [compat]
-<<<<<<< HEAD
 Documenter = "1"
-GR = "0.72.1"
-=======
-Documenter = "0.26, 0.27"
-GR = "0.72.1, 0.73"
->>>>>>> 818814fd
+GR = "0.72.1, 0.73"