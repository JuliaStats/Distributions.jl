--- conflicted
+++ resolved
@@ -8,10 +8,5 @@
 Documenter = "1"
 GR = "0.72.1, 0.73"
 
-<<<<<<< HEAD
-[sources.Distributions]
-path = ".."
-=======
 [sources]
-Distributions = {path = ".."}
->>>>>>> e5d4fefe
+Distributions = {path = ".."}