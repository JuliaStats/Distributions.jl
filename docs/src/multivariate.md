# [Multivariate Distributions](@id multivariates)

*Multivariate distributions* are the distributions whose variate forms are `Multivariate` (*i.e* each sample is a vector). Abstract types for multivariate distributions:

```julia
const MultivariateDistribution{S<:ValueSupport} = Distribution{Multivariate,S}

const DiscreteMultivariateDistribution   = Distribution{Multivariate, Discrete}
const ContinuousMultivariateDistribution = Distribution{Multivariate, Continuous}
```

## Common Interface

The methods listed below are implemented for each multivariate distribution, which provides a consistent interface to work with multivariate distributions.

### Computation of statistics

```@docs
length(::MultivariateDistribution)
size(::MultivariateDistribution)
mean(::MultivariateDistribution)
var(::MultivariateDistribution)
cov(::MultivariateDistribution)
cor(::MultivariateDistribution)
entropy(::MultivariateDistribution)
entropy(::MultivariateDistribution, ::Real)
```

### Probability evaluation

```@docs
insupport(::MultivariateDistribution, ::AbstractArray)
pdf(::MultivariateDistribution, ::AbstractArray)
logpdf(::MultivariateDistribution, ::AbstractArray)
loglikelihood(::MultivariateDistribution, ::AbstractVector{<:Real})
```
**Note:** For multivariate distributions, the pdf value is usually very small or large, and therefore direct evaluation of the pdf may cause numerical problems. It is generally advisable to perform probability computation in log scale.


### Sampling

```@docs
Base.rand(rng::AbstractRNG, ::MultivariateDistribution)
Random.rand!(rng::AbstractRNG, d::MultivariateDistribution, x::AbstractVector{<:Real})
```

**Note:** In addition to these common methods, each multivariate distribution has its special methods, as introduced below.


## Distributions

```@docs
Multinomial
Distributions.AbstractMvNormal
MvNormal
MvNormalCanon
MvLogitNormal
MvLogNormal
Dirichlet
```

## Addition Methods

### AbstractMvNormal

In addition to the methods listed in the common interface above, we also provide the following methods for all multivariate distributions under the base type `AbstractMvNormal`:

```@docs
invcov(::Distributions.AbstractMvNormal)
logdetcov(::Distributions.AbstractMvNormal)
sqmahal(::Distributions.AbstractMvNormal, ::AbstractArray)
rand(::AbstractRNG, ::Distributions.AbstractMvNormal)
minimum(::Distributions.AbstractMvNormal)
maximum(::Distributions.AbstractMvNormal)
extrema(::Distributions.AbstractMvNormal)
```


### MvLogNormal

In addition to the methods listed in the common interface above, we also provide the following methods:

```@docs
location(::MvLogNormal)
scale(::MvLogNormal)
median(::MvLogNormal)
mode(::MvLogNormal)
```

It can be necessary to calculate the parameters of the lognormal (location vector and scale matrix) from a given covariance and mean, median or mode. To that end, the following functions are provided.

```@docs
location{D<:Distributions.AbstractMvLogNormal}(::Type{D},s::Symbol,m::AbstractVector,S::AbstractMatrix)
location!{D<:Distributions.AbstractMvLogNormal}(::Type{D},s::Symbol,m::AbstractVector,S::AbstractMatrix,μ::AbstractVector)
scale{D<:Distributions.AbstractMvLogNormal}(::Type{D},s::Symbol,m::AbstractVector,S::AbstractMatrix)
scale!{D<:Distributions.AbstractMvLogNormal}(::Type{D},s::Symbol,m::AbstractVector,S::AbstractMatrix,Σ::AbstractMatrix)
params{D<:Distributions.AbstractMvLogNormal}(::Type{D},m::AbstractVector,S::AbstractMatrix)
```

## Internal Methods (for creating your own multivariate distribution)

```@docs
Distributions._logpdf(d::MultivariateDistribution, x::AbstractArray)
```

<<<<<<< HEAD
## Product distributions

```@docs
Distributions.product_distribution
```

Using `product_distribution` is advised to construct product distributions.
For some distributions, it constructs a special multivariate type.

=======
>>>>>>> e4704210
## Index

```@index
Pages = ["multivariate.md"]
```<|MERGE_RESOLUTION|>--- conflicted
+++ resolved
@@ -103,18 +103,6 @@
 Distributions._logpdf(d::MultivariateDistribution, x::AbstractArray)
 ```
 
-<<<<<<< HEAD
-## Product distributions
-
-```@docs
-Distributions.product_distribution
-```
-
-Using `product_distribution` is advised to construct product distributions.
-For some distributions, it constructs a special multivariate type.
-
-=======
->>>>>>> e4704210
 ## Index
 
 ```@index
