--- conflicted
+++ resolved
@@ -479,7 +479,6 @@
 
 ```@docs
 Rayleigh
-<<<<<<< HEAD
 ```
 Density `Rayleigh(0.5)`
 ```@example Rayleigh
@@ -489,9 +488,7 @@
 plot(x = xgrid, y = pdf.(d, xgrid), Geom.line) # hide
 ```
 ```@docs
-=======
 Rician
->>>>>>> f9dbed59
 Semicircle
 ```
 Density `Semicircle(1)`
