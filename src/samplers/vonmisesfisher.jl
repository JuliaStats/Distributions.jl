--- conflicted
+++ resolved
@@ -123,7 +123,6 @@
     end
 end
 
-<<<<<<< HEAD
 # Special case: 2-sphere
 @inline function _vmf_angle3(rng::AbstractRNG, κ::Real)
     # In this case, we can directly sample the angle
@@ -131,25 +130,4 @@
     ξ = rand(rng)
     w = 1.0 + (log(ξ + (1.0 - ξ)*exp(-2κ))/κ)
     return w::Float64
-=======
-
-_vmf_genw(rng::AbstractRNG, s::VonMisesFisherSampler) =
-    _vmf_genw(rng, s.p, s.b, s.x0, s.c, s.κ)
-
-function _vmf_householder_vec(μ::Vector{Float64})
-    # assuming μ is a unit-vector (which it should be)
-    #  can compute v in a single pass over μ
-
-    p = length(μ)
-    v = similar(μ)
-    v[1] = μ[1] - 1.0
-    s = sqrt(-2*v[1])
-    v[1] /= s
-
-    for i in 2:p
-        v[i] = μ[i] / s
-    end
-
-    return v
->>>>>>> bbdd4f15
 end