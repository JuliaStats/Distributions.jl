--- conflicted
+++ resolved
@@ -45,20 +45,11 @@
     prob::Vector{T}
 end
 
-<<<<<<< HEAD
-struct MultinomialSamplerSequential{T<:Real} <: Sampleable{Multivariate,Discrete}
-    n::Int
-    k::Int
-    alias::AliasTable
-    scratch_index_rng::Vector{Int}
-    scratch_accept_rng::Vector{T}
-=======
 struct MultinomialSamplerSequential{S} <: Sampleable{Multivariate,Discrete}
     n::Int
     k::Int
     alias::AliasTable
     scratch_alias_rng::Vector{S}
->>>>>>> 5945b45d
 end
 
 Base.@deprecate MultinomialSampler(n::Int, prob::Vector{<:Real}) MultinomialSamplerBinomial(n, length(prob), prob) false
@@ -69,19 +60,10 @@
 
 function _rand!(rng::AbstractRNG, s::MultinomialSamplerSequential, x::AbstractVector{<:Real})
     fill!(x, zero(eltype(x)))
-<<<<<<< HEAD
-    at = s.alias
-    rand!(rng, s.scratch_index_rng, eachindex(at.alias, at.accept))
-    rand!(rng, s.scratch_accept_rng)
-
-    @inbounds for (i, acc) in zip(s.scratch_index_rng, s.scratch_accept_rng)
-        x[ifelse(acc < at.accept[i], i, at.alias[i])] += 1
-=======
     rand!(rng, s.scratch_alias_rng)
 
     for r in s.scratch_alias_rng
         x[AliasTables.sample(r, s.alias.at)] += 1
->>>>>>> 5945b45d
     end
     return x
 end
