--- conflicted
+++ resolved
@@ -57,19 +57,14 @@
 
 length(d::DirichletCanon) = length(d.alpha)
 
-<<<<<<< HEAD
-=======
 Base.eltype(::Type{Dirichlet{T}}) where {T} = T
 
->>>>>>> 802a65b9
 #### Conversions
 convert(::Type{Dirichlet{Float64}}, cf::DirichletCanon) = Dirichlet(cf.alpha)
 convert(::Type{Dirichlet{T}}, alpha::Vector{S}) where {T<:Real, S<:Real} =
     Dirichlet(convert(Vector{T}, alpha))
 convert(::Type{Dirichlet{T}}, d::Dirichlet{S}) where {T<:Real, S<:Real} =
     Dirichlet(convert(Vector{T}, d.alpha))
-
-
 
 Base.show(io::IO, d::Dirichlet) = show(io, d, (:alpha,))
 
