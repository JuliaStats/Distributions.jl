--- conflicted
+++ resolved
@@ -176,15 +176,10 @@
 unwhiten_winv!(J::AbstractPDMat, x::AbstractVecOrMat) = unwhiten!(inv(J), x)
 unwhiten_winv!(J::PDiagMat, x::AbstractVecOrMat) = whiten!(J, x)
 unwhiten_winv!(J::ScalMat, x::AbstractVecOrMat) = whiten!(J, x)
-<<<<<<< HEAD
-unwhiten_winv!(J::PDSparseMat, x::AbstractVecOrMat) = x[:] = J.chol.PtL' \ x
+if isdefined(PDMats, :PDSparseMat)
+    unwhiten_winv!(J::PDSparseMat, x::AbstractVecOrMat) = x[:] = J.chol.PtL' \ x
+end
 
-=======
-if isdefined(PDMats, :PDSparseMat)
-    unwhiten_winv!(J::PDSparseMat, x::AbstractVecOrMat) = x[:] = J.chol.U \ x
-end
-    
->>>>>>> ae2d6c5c
 _rand!(rng::AbstractRNG, d::MvNormalCanon, x::AbstractVector) =
     add!(unwhiten_winv!(d.J, randn!(rng,x)), d.μ)
 _rand!(rng::AbstractRNG, d::MvNormalCanon, x::AbstractMatrix) =
