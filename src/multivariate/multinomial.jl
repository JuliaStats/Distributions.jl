"""
The [Multinomial distribution](http://en.wikipedia.org/wiki/Multinomial_distribution)
generalizes the *binomial distribution*. Consider n independent draws from a Categorical
distribution over a finite set of size k, and let ``X = (X_1, ..., X_k)`` where ``X_i``
represents the number of times the element ``i`` occurs, then the distribution of ``X``
is a multinomial distribution. Each sample of a multinomial distribution is a k-dimensional
integer vector that sums to n.

The probability mass function is given by

```math
f(x; n, p) = \\frac{n!}{x_1! \\cdots x_k!} \\prod_{i=1}^k p_i^{x_i},
\\quad x_1 + \\cdots + x_k = n
```

```julia
Multinomial(n, p)   # Multinomial distribution for n trials with probability vector p
Multinomial(n, k)   # Multinomial distribution for n trials with equal probabilities
                    # over 1:k
```
"""
struct Multinomial{T<:Real, TV<:AbstractVector{T}} <: DiscreteMultivariateDistribution
    n::Int
    p::TV
    Multinomial{T, TV}(n::Int, p::TV) where {T <: Real, TV <: AbstractVector{T}} = new{T, TV}(n, p)
end

function Multinomial(n::Integer, p::AbstractVector{T}; check_args::Bool=true) where {T<:Real}
    @check_args(
        Multinomial,
        (n, n >= 0),
        (p, isprobvec(p), "p is not a probability vector."),
    )
    return Multinomial{T,typeof(p)}(n, p)
end

function Multinomial(n::Integer, k::Integer; check_args::Bool=true)
    @check_args Multinomial (n, n >= 0) (k, k >= 1)
    return Multinomial{Float64, Vector{Float64}}(round(Int, n), fill(1.0 / k, k))
end

# Parameters

ncategories(d::Multinomial) = length(d.p)
length(d::Multinomial) = ncategories(d)
probs(d::Multinomial) = d.p
ntrials(d::Multinomial) = d.n

params(d::Multinomial) = (d.n, d.p)
@inline partype(d::Multinomial{T}) where {T<:Real} = T

### Conversions
convert(::Type{Multinomial{T, TV}}, d::Multinomial) where {T<:Real, TV<:AbstractVector{T}} = Multinomial(d.n, TV(d.p))
convert(::Type{Multinomial{T, TV}}, d::Multinomial{T, TV}) where {T<:Real, TV<:AbstractVector{T}} = d
convert(::Type{Multinomial{T, TV}}, n, p::AbstractVector) where {T<:Real, TV<:AbstractVector} = Multinomial(n, TV(p))
convert(::Type{Multinomial{T}}, d::Multinomial) where {T<:Real} = Multinomial(d.n, T.(d.p))
convert(::Type{Multinomial{T}}, d::Multinomial{T}) where {T<:Real} = d
convert(::Type{Multinomial{T}}, n, p::AbstractVector) where {T<:Real} = Multinomial(n, T.(p))

# Statistics

mean(d::Multinomial) = d.n .* d.p

function var(d::Multinomial{T}) where T<:Real
    p = probs(d)
    k = length(p)
    n = ntrials(d)

    v = Vector{T}(undef, k)
    for i = 1:k
        @inbounds p_i = p[i]
        v[i] = n * p_i * (1 - p_i)
    end
    v
end

function cov(d::Multinomial{T}) where T<:Real
    p = probs(d)
    k = length(p)
    n = ntrials(d)

    C = Matrix{T}(undef, k, k)
    for j = 1:k
        pj = p[j]
        for i = 1:j-1
            @inbounds C[i,j] = - n * p[i] * pj
        end

        @inbounds C[j,j] = n * pj * (1-pj)
    end

    for j = 1:k-1
        for i = j+1:k
            @inbounds C[i,j] = C[j,i]
        end
    end
    C
end

function mgf(d::Multinomial{T}, t::AbstractVector) where T<:Real
    p = probs(d)
    n = ntrials(p)
    s = zero(T)
    for i in 1:length(p)
        s += p[i] * exp(t[i])
    end
    return s^n
end

function cf(d::Multinomial{T}, t::AbstractVector) where T<:Real
    p = probs(d)
    n = ntrials(d)
    s = zero(Complex{T})
    for i in 1:length(p)
        s += p[i] * exp(im * t[i])
    end
    return s^n
end

function entropy(d::Multinomial)
    n, p = params(d)
    s = -loggamma(n+1) + n*entropy(p)
    for pr in p
        b = Binomial(n, pr)
        for x in 0:n
            s += pdf(b, x) * loggamma(x+1)
        end
    end
    return s
end


# Evaluation

function insupport(d::Multinomial, x::AbstractVector{T}) where T<:Real
    k = length(d)
    length(x) == k || return false
    s = 0.0
    for i = 1:k
        @inbounds xi = x[i]
        if !(isinteger(xi) && xi >= 0)
            return false
        end
        s += xi
    end
    return s == ntrials(d)  # integer computation would not yield truncation errors
end

function _logpdf(d::Multinomial, x::AbstractVector{T}) where T<:Real
    p = probs(d)
    n = ntrials(d)
    S = eltype(p)
    R = promote_type(T, S)
    insupport(d,x) || return -R(Inf)
    s = R(loggamma(n + 1))
    for i = 1:length(p)
        @inbounds xi = x[i]
        @inbounds p_i = p[i]
        s -= R(loggamma(R(xi) + 1))
        s += xlogy(xi, p_i)
    end
    return s
end

# Sampling

# if only a single sample is requested, no alias table is created
_rand!(rng::AbstractRNG, d::Multinomial, x::AbstractVector{<:Real}) =
    multinom_rand!(rng, ntrials(d), probs(d), x)

<<<<<<< HEAD
=======
    
>>>>>>> 5945b45d
function sampler(d::Multinomial)
    n = ntrials(d)
    p = probs(d)
    k = length(p)

    # the constant λ term should be proportional to the perfomance ratio of
    # constructing and sampling from a Binomial vs sampling from an AliasTable
    λ = 10
    return if n > λ * k
        MultinomialSamplerBinomial(n, k, p)
    else
<<<<<<< HEAD
        MultinomialSamplerSequential(
            n,
            k,
            AliasTable(p),
            Vector{Int}(undef, n),
            similar(p, n)
=======
        alias = AliasTable(p)
        MultinomialSamplerSequential(
            n,
            k,
            alias,
            Vector{typeof(alias.at.mask)}(undef, n),
>>>>>>> 5945b45d
        )
    end
end


## Fit model

struct MultinomialStats <: SufficientStats
    n::Int  # number of trials in each experiment
    scnts::Vector{Float64}  # sum of counts
    tw::Float64  # total sample weight

    MultinomialStats(n::Int, scnts::Vector{Float64}, tw::Real) = new(n, scnts, Float64(tw))
end

function suffstats(::Type{<:Multinomial}, x::Matrix{T}) where T<:Real
    K = size(x, 1)
    n::T = zero(T)
    scnts = zeros(K)

    for j = 1:size(x,2)
        nj = zero(T)
        for i = 1:K
            @inbounds xi = x[i,j]
            @inbounds scnts[i] += xi
            nj += xi
        end

        if j == 1
            n = nj
        elseif nj != n
            error("Each sample in X should sum to the same value.")
        end
    end
    MultinomialStats(n, scnts, size(x,2))
end

function suffstats(::Type{<:Multinomial}, x::Matrix{T}, w::Array{Float64}) where T<:Real
    length(w) == size(x, 2) || throw(DimensionMismatch("Inconsistent argument dimensions."))

    K = size(x, 1)
    n::T = zero(T)
    scnts = zeros(K)
    tw = 0.

    for j = 1:size(x,2)
        nj = zero(T)
        @inbounds wj = w[j]
        tw += wj
        for i = 1:K
            @inbounds xi = x[i,j]
            @inbounds scnts[i] += xi * wj
            nj += xi
        end

        if j == 1
            n = nj
        elseif nj != n
            error("Each sample in X should sum to the same value.")
        end
    end
    MultinomialStats(n, scnts, tw)
end

fit_mle(::Type{<:Multinomial}, ss::MultinomialStats) = Multinomial(ss.n, ss.scnts * inv(ss.tw * ss.n))

function fit_mle(::Type{<:Multinomial}, x::Matrix{<:Real})
    ss = suffstats(Multinomial, x)
    Multinomial(ss.n, lmul!(inv(ss.tw * ss.n), ss.scnts))
end

function fit_mle(::Type{<:Multinomial}, x::Matrix{<:Real}, w::Array{Float64})
    ss = suffstats(Multinomial, x, w)
    Multinomial(ss.n, lmul!(inv(ss.tw * ss.n), ss.scnts))
end<|MERGE_RESOLUTION|>--- conflicted
+++ resolved
@@ -168,10 +168,6 @@
 _rand!(rng::AbstractRNG, d::Multinomial, x::AbstractVector{<:Real}) =
     multinom_rand!(rng, ntrials(d), probs(d), x)
 
-<<<<<<< HEAD
-=======
-    
->>>>>>> 5945b45d
 function sampler(d::Multinomial)
     n = ntrials(d)
     p = probs(d)
@@ -183,21 +179,12 @@
     return if n > λ * k
         MultinomialSamplerBinomial(n, k, p)
     else
-<<<<<<< HEAD
-        MultinomialSamplerSequential(
-            n,
-            k,
-            AliasTable(p),
-            Vector{Int}(undef, n),
-            similar(p, n)
-=======
         alias = AliasTable(p)
         MultinomialSamplerSequential(
             n,
             k,
             alias,
             Vector{typeof(alias.at.mask)}(undef, n),
->>>>>>> 5945b45d
         )
     end
 end
