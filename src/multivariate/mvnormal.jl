--- conflicted
+++ resolved
@@ -536,20 +536,11 @@
         (_, ∂d_sq, ∂x_sq) = sq_pullback(dy)
         ∂d_sq = ChainRulesCore.unthunk(∂d_sq)
         ∂x_sq = ChainRulesCore.unthunk(∂x_sq)
-<<<<<<< HEAD
         ∂d = ChainRulesCore.Tangent{typeof(d)}(;
             μ = ∂d_c0.μ - 0.5 * ∂d_sq.μ,
             Σ = ∂d_c0.Σ - 0.5 * ∂d_sq.Σ,
         )
-        return ChainRulesCore.NoTangent(), ∂d, - 0.5 * ∂x_sq
-=======
-        backing = NamedTuple{(:μ, :Σ), Tuple{typeof(∂d_sq.μ), typeof(∂d_sq.Σ)}}((
-            (∂d_c0.μ - 0.5 * ∂d_sq.μ),
-            (∂d_c0.Σ - 0.5 * ∂d_sq.Σ),
-        ))
-        ∂d = ChainRulesCore.Tangent{typeof(d), typeof(backing)}(backing)
-        return ChainRulesCore.NoTangent(), ∂d, ∂x_sq / (-2)
->>>>>>> 522c13e0
+        return ChainRulesCore.NoTangent(), ∂d, -∂x_sq / 2
     end
     return c0 - sq / 2, logpdf_MvNormal_pullback
 end
