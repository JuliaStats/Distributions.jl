# Multivariate Normal distribution


###########################################################
#
#   Abstract base class for multivariate normal
#
#   Each subtype should provide the following methods:
#
#   - length(d):        vector dimension
#   - mean(d):          the mean vector (in full form)
#   - cov(d):           the covariance matrix (in full form)
#   - invcov(d):        inverse of covariance
#   - logdetcov(d):     log-determinant of covariance
#   - sqmahal(d, x):        Squared Mahalanobis distance to center
#   - sqmahal!(r, d, x):    Squared Mahalanobis distances
#   - gradlogpdf(d, x):     Gradient of logpdf w.r.t. x
#   - _rand!(d, x):         Sample random vector(s)
#
#   Other generic functions will be implemented on top
#   of these core functions.
#
###########################################################

"""

The [Multivariate normal distribution](http://en.wikipedia.org/wiki/Multivariate_normal_distribution)
is a multidimensional generalization of the *normal distribution*. The probability density function of
a d-dimensional multivariate normal distribution with mean vector ``\\boldsymbol{\\mu}`` and
covariance matrix ``\\boldsymbol{\\Sigma}`` is:

```math
f(\\mathbf{x}; \\boldsymbol{\\mu}, \\boldsymbol{\\Sigma}) = \\frac{1}{(2 \\pi)^{d/2} |\\boldsymbol{\\Sigma}|^{1/2}}
\\exp \\left( - \\frac{1}{2} (\\mathbf{x} - \\boldsymbol{\\mu})^T \\Sigma^{-1} (\\mathbf{x} - \\boldsymbol{\\mu}) \\right)
```

We realize that the mean vector and the covariance often have special forms in practice,
which can be exploited to simplify the computation. For example, the mean vector is sometimes
just a zero vector, while the covariance matrix can be a diagonal matrix or even in the form
of ``\\sigma^2 \\mathbf{I}``. To take advantage of such special cases, we introduce a parametric
type `MvNormal`, defined as below, which allows users to specify the special structure of
the mean and covariance.

```julia
struct MvNormal{T<:Real,Cov<:AbstractPDMat,Mean<:AbstractVector} <: AbstractMvNormal
    μ::Mean
    Σ::Cov
end
```

Here, the mean vector can be an instance of any `AbstractVector`. The covariance can be
of any subtype of `AbstractPDMat`. Particularly, one can use `PDMat` for full covariance,
`PDiagMat` for diagonal covariance, and `ScalMat` for the isotropic covariance -- those
in the form of ``\\sigma^2 \\mathbf{I}``. (See the Julia package
[PDMats](https://github.com/JuliaStats/PDMats.jl/) for details).

We also define a set of aliases for the types using different combinations of mean vectors and covariance:

```julia
const IsoNormal  = MvNormal{Float64, ScalMat{Float64},                  Vector{Float64}}
const DiagNormal = MvNormal{Float64, PDiagMat{Float64,Vector{Float64}}, Vector{Float64}}
const FullNormal = MvNormal{Float64, PDMat{Float64,Matrix{Float64}},    Vector{Float64}}

const ZeroMeanIsoNormal{Axes}  = MvNormal{Float64, ScalMat{Float64},                  Zeros{Float64,1,Axes}}
const ZeroMeanDiagNormal{Axes} = MvNormal{Float64, PDiagMat{Float64,Vector{Float64}}, Zeros{Float64,1,Axes}}
const ZeroMeanFullNormal{Axes} = MvNormal{Float64, PDMat{Float64,Matrix{Float64}},    Zeros{Float64,1,Axes}}
```

Multivariate normal distributions support affine transformations:
```julia
d = MvNormal(μ, Σ)
c + B * d    # == MvNormal(B * μ + c, B * Σ * B')
dot(b, d)    # == Normal(dot(b, μ), b' * Σ * b)
```
"""
abstract type AbstractMvNormal <: ContinuousMultivariateDistribution end

### Generic methods (for all AbstractMvNormal subtypes)

insupport(d::AbstractMvNormal, x::AbstractVector) =
    length(d) == length(x) && all(isfinite, x)

minimum(d::AbstractMvNormal) = fill(eltype(d)(-Inf), length(d))
maximum(d::AbstractMvNormal) = fill(eltype(d)(Inf), length(d))
mode(d::AbstractMvNormal) = mean(d)
modes(d::AbstractMvNormal) = [mean(d)]

"""
    rand(::AbstractRNG, ::Distributions.AbstractMvNormal)

Sample a random vector from the provided multi-variate normal distribution.
"""
rand(::AbstractRNG, ::Distributions.AbstractMvNormal)

function entropy(d::AbstractMvNormal)
    ldcd = logdetcov(d)
    return (length(d) * (oftype(ldcd, log2π) + 1) + ldcd) / 2
end

function mvnormal_c0(d::AbstractMvNormal)
    ldcd = logdetcov(d)
    return - (length(d) * oftype(ldcd, log2π) + ldcd) / 2
end

function kldivergence(p::AbstractMvNormal, q::AbstractMvNormal)
    # This is the generic implementation for AbstractMvNormal, you might need to specialize for your type
    length(p) == length(q) ||
        throw(DimensionMismatch("Distributions p and q have different dimensions $(length(p)) and $(length(q))"))
    # logdetcov is used separately from _cov for any potential optimization done there
    return (tr(_cov(q) \ _cov(p)) + sqmahal(q, mean(p)) - length(p) + logdetcov(q) - logdetcov(p)) / 2
end

# This is a workaround to take advantage of the PDMats objects for MvNormal and avoid copies as Matrix
# TODO: Remove this once `cov(::MvNormal)` returns the PDMats object
_cov(d::AbstractMvNormal) = cov(d)

"""
    invcov(d::AbstractMvNormal)

Return the inversed covariance matrix of d.
"""
invcov(d::AbstractMvNormal)

"""
    logdetcov(d::AbstractMvNormal)

Return the log-determinant value of the covariance matrix.
"""
logdetcov(d::AbstractMvNormal)

"""
    sqmahal(d, x)

Return the squared Mahalanobis distance from x to the center of d, w.r.t. the covariance.
When x is a vector, it returns a scalar value. When x is a matrix, it returns a vector of length size(x,2).

`sqmahal!(r, d, x)` with write the results to a pre-allocated array `r`.
"""
sqmahal(d::AbstractMvNormal, x::AbstractArray)

sqmahal(d::AbstractMvNormal, x::AbstractMatrix) = sqmahal!(Vector{promote_type(partype(d), eltype(x))}(undef, size(x, 2)), d, x)

_logpdf(d::AbstractMvNormal, x::AbstractVector) = mvnormal_c0(d) - sqmahal(d, x)/2

function _logpdf!(r::AbstractArray{<:Real}, d::AbstractMvNormal, x::AbstractMatrix{<:Real})
    sqmahal!(r, d, x)
    c0 = mvnormal_c0(d)
    for i = 1:size(x, 2)
        @inbounds r[i] = c0 - r[i]/2
    end
    r
end

###########################################################
#
#   MvNormal
#
#   Multivariate normal distribution with mean parameters
#
###########################################################
"""
    MvNormal

Generally, users don't have to worry about these internal details.

We provide a common constructor `MvNormal`, which will construct a distribution of
appropriate type depending on the input arguments.
"""
struct MvNormal{T<:Real,Cov<:AbstractPDMat,Mean<:AbstractVector} <: AbstractMvNormal
    μ::Mean
    Σ::Cov
end

const MultivariateNormal = MvNormal  # for the purpose of backward compatibility

const IsoNormal  = MvNormal{Float64,ScalMat{Float64},Vector{Float64}}
const DiagNormal = MvNormal{Float64,PDiagMat{Float64,Vector{Float64}},Vector{Float64}}
const FullNormal = MvNormal{Float64,PDMat{Float64,Matrix{Float64}},Vector{Float64}}

const ZeroMeanIsoNormal{Axes}  = MvNormal{Float64,ScalMat{Float64},Zeros{Float64,1,Axes}}
const ZeroMeanDiagNormal{Axes} = MvNormal{Float64,PDiagMat{Float64,Vector{Float64}},Zeros{Float64,1,Axes}}
const ZeroMeanFullNormal{Axes} = MvNormal{Float64,PDMat{Float64,Matrix{Float64}},Zeros{Float64,1,Axes}}

### Construction
function MvNormal(μ::AbstractVector{T}, Σ::AbstractPDMat{T}) where {T<:Real}
    dim(Σ) == length(μ) || throw(DimensionMismatch("The dimensions of mu and Sigma are inconsistent."))
    MvNormal{T,typeof(Σ), typeof(μ)}(μ, Σ)
end

function MvNormal(μ::AbstractVector{<:Real}, Σ::AbstractPDMat{<:Real})
    R = Base.promote_eltype(μ, Σ)
    MvNormal(convert(AbstractArray{R}, μ), convert(AbstractArray{R}, Σ))
end

# constructor with general covariance matrix
"""
    MvNormal(μ::AbstractVector{<:Real}, Σ::AbstractMatrix{<:Real})

Construct a multivariate normal distribution with mean `μ` and covariance matrix `Σ`.
"""
MvNormal(μ::AbstractVector{<:Real}, Σ::AbstractMatrix{<:Real}) = MvNormal(μ, PDMat(Σ))
MvNormal(μ::AbstractVector{<:Real}, Σ::Diagonal{<:Real}) = MvNormal(μ, PDiagMat(Σ.diag))
MvNormal(μ::AbstractVector{<:Real}, Σ::UniformScaling{<:Real}) =
    MvNormal(μ, ScalMat(length(μ), Σ.λ))
function MvNormal(
    μ::AbstractVector{<:Real}, Σ::Diagonal{<:Real,<:FillArrays.AbstractFill{<:Real,1}}
)
    return MvNormal(μ, ScalMat(size(Σ, 1), FillArrays.getindex_value(Σ.diag)))
end

# constructor without mean vector
"""
    MvNormal(Σ::AbstractMatrix{<:Real})

Construct a multivariate normal distribution with zero mean and covariance matrix `Σ`.
"""
MvNormal(Σ::AbstractMatrix{<:Real}) = MvNormal(Zeros{eltype(Σ)}(size(Σ, 1)), Σ)

# deprecated constructors with standard deviations
Base.@deprecate MvNormal(μ::AbstractVector{<:Real}, σ::AbstractVector{<:Real}) MvNormal(μ, LinearAlgebra.Diagonal(map(abs2, σ)))
Base.@deprecate MvNormal(μ::AbstractVector{<:Real}, σ::Real) MvNormal(μ, σ^2 * I)
Base.@deprecate MvNormal(σ::AbstractVector{<:Real}) MvNormal(LinearAlgebra.Diagonal(map(abs2, σ)))
Base.@deprecate MvNormal(d::Int, σ::Real) MvNormal(LinearAlgebra.Diagonal(FillArrays.Fill(σ^2, d)))

Base.eltype(::Type{<:MvNormal{T}}) where {T} = T

### Conversion
function convert(::Type{MvNormal{T}}, d::MvNormal) where T<:Real
    MvNormal(convert(AbstractArray{T}, d.μ), convert(AbstractArray{T}, d.Σ))
end
function convert(::Type{MvNormal{T}}, μ::AbstractVector, Σ::AbstractPDMat) where T<:Real
    MvNormal(convert(AbstractArray{T}, μ), convert(AbstractArray{T}, Σ))
end

### Show

distrname(d::IsoNormal)  = "IsoNormal"    # Note: IsoNormal, etc are just alias names.
distrname(d::DiagNormal) = "DiagNormal"
distrname(d::FullNormal) = "FullNormal"

distrname(d::ZeroMeanIsoNormal) = "ZeroMeanIsoNormal"
distrname(d::ZeroMeanDiagNormal) = "ZeroMeanDiagNormal"
distrname(d::ZeroMeanFullNormal) = "ZeroMeanFullNormal"

Base.show(io::IO, d::MvNormal) =
    show_multline(io, d, [(:dim, length(d)), (:μ, mean(d)), (:Σ, cov(d))])

### Basic statistics

length(d::MvNormal) = length(d.μ)
mean(d::MvNormal) = d.μ
params(d::MvNormal) = (d.μ, d.Σ)
@inline partype(d::MvNormal{T}) where {T<:Real} = T

var(d::MvNormal) = diag(d.Σ)
<<<<<<< HEAD
cov(d::MvNormal) = d.Σ
=======
cov(d::MvNormal) = Matrix(d.Σ)
_cov(d::MvNormal) = d.Σ
>>>>>>> 93a542d8

invcov(d::MvNormal) = inv(d.Σ)
logdetcov(d::MvNormal) = logdet(d.Σ)

### Evaluation

sqmahal(d::MvNormal, x::AbstractVector) = invquad(d.Σ, x .- d.μ)

sqmahal!(r::AbstractVector, d::MvNormal, x::AbstractMatrix) =
    invquad!(r, d.Σ, x .- d.μ)

gradlogpdf(d::MvNormal, x::AbstractVector{<:Real}) = -(d.Σ \ (x .- d.μ))

# Sampling (for GenericMvNormal)

function _rand!(rng::AbstractRNG, d::MvNormal, x::VecOrMat)
    unwhiten!(d.Σ, randn!(rng, x))
    x .+= d.μ
    return x
end

# Workaround: randn! only works for Array, but not generally for AbstractArray
function _rand!(rng::AbstractRNG, d::MvNormal, x::AbstractVector)
    for i in eachindex(x)
        @inbounds x[i] = randn(rng, eltype(x))
    end
    unwhiten!(d.Σ, x)
    x .+= d.μ
    return x
end

### Affine transformations

+(d::MvNormal, c::AbstractVector) = MvNormal(d.μ .+ c, d.Σ)

+(c::AbstractVector, d::MvNormal) = d + c

*(B::AbstractMatrix, d::MvNormal) = MvNormal(B * d.μ, X_A_Xt(d.Σ, B))

dot(b::AbstractVector, d::MvNormal) = Normal(dot(d.μ, b), √quad(d.Σ, b))

dot(d::MvNormal, b::AbstractVector) = dot(b, d)

###########################################################
#
#   Estimation of MvNormal
#
###########################################################

### Estimation with known covariance

struct MvNormalKnownCov{Cov<:AbstractPDMat}
    Σ::Cov
end

MvNormalKnownCov(d::Int, σ::Real) = MvNormalKnownCov(ScalMat(d, abs2(Float64(σ))))
MvNormalKnownCov(σ::Vector{Float64}) = MvNormalKnownCov(PDiagMat(abs2.(σ)))
MvNormalKnownCov(Σ::Matrix{Float64}) = MvNormalKnownCov(PDMat(Σ))

length(g::MvNormalKnownCov) = dim(g.Σ)

struct MvNormalKnownCovStats{Cov<:AbstractPDMat}
    invΣ::Cov              # inverse covariance
    sx::Vector{Float64}    # (weighted) sum of vectors
    tw::Float64            # sum of weights
end

function suffstats(g::MvNormalKnownCov{Cov}, x::AbstractMatrix{Float64}) where Cov<:AbstractPDMat
    size(x,1) == length(g) || throw(DimensionMismatch("Invalid argument dimensions."))
    invΣ = inv(g.Σ)
    sx = vec(sum(x, dims=2))
    tw = Float64(size(x, 2))
    MvNormalKnownCovStats{Cov}(invΣ, sx, tw)
end

function suffstats(g::MvNormalKnownCov{Cov}, x::AbstractMatrix{Float64}, w::AbstractVector) where Cov<:AbstractPDMat
    (size(x,1) == length(g) && size(x,2) == length(w)) ||
        throw(DimensionMismatch("Inconsistent argument dimensions."))
    invΣ = inv(g.Σ)
    sx = x * vec(w)
    tw = sum(w)
    MvNormalKnownCovStats{Cov}(invΣ, sx, tw)
end

## MLE estimation with covariance known

fit_mle(g::MvNormalKnownCov{C}, ss::MvNormalKnownCovStats{C}) where {C<:AbstractPDMat} =
    MvNormal(ss.sx * inv(ss.tw), g.Σ)

function fit_mle(g::MvNormalKnownCov, x::AbstractMatrix{Float64})
    d = length(g)
    size(x,1) == d || throw(DimensionMismatch("Invalid argument dimensions."))
    μ = lmul!(inv(size(x,2)), vec(sum(x,dims=2)))
    MvNormal(μ, g.Σ)
end

function fit_mle(g::MvNormalKnownCov, x::AbstractMatrix{Float64}, w::AbstractVector)
    d = length(g)
    (size(x,1) == d && size(x,2) == length(w)) ||
        throw(DimensionMismatch("Inconsistent argument dimensions."))
    μ = BLAS.gemv('N', inv(sum(w)), x, vec(w))
    MvNormal(μ, g.Σ)
end


### Estimation (both mean and cov unknown)

struct MvNormalStats <: SufficientStats
    s::Vector{Float64}  # (weighted) sum of x
    m::Vector{Float64}  # (weighted) mean of x
    s2::Matrix{Float64} # (weighted) sum of (x-μ) * (x-μ)'
    tw::Float64         # total sample weight
end

function suffstats(D::Type{MvNormal}, x::AbstractMatrix{Float64})
    d = size(x, 1)
    n = size(x, 2)
    s = vec(sum(x, dims=2))
    m = s * inv(n)
    z = x .- m
    s2 = z * z'
    MvNormalStats(s, m, s2, Float64(n))
end

function suffstats(D::Type{MvNormal}, x::AbstractMatrix{Float64}, w::AbstractVector)
    d = size(x, 1)
    n = size(x, 2)
    length(w) == n || throw(DimensionMismatch("Inconsistent argument dimensions."))

    tw = sum(w)
    s = x * vec(w)
    m = s * inv(tw)
    z = similar(x)
    for j = 1:n
        xj = view(x,:,j)
        zj = view(z,:,j)
        swj = sqrt(w[j])
        for i = 1:d
            @inbounds zj[i] = swj * (xj[i] - m[i])
        end
    end
    s2 = z * z'
    MvNormalStats(s, m, s2, tw)
end


# Maximum Likelihood Estimation
#
# Specialized algorithms are respectively implemented for
# each kind of covariance
#

fit_mle(D::Type{MvNormal}, ss::MvNormalStats) = fit_mle(FullNormal, ss)
fit_mle(D::Type{MvNormal}, x::AbstractMatrix{Float64}) = fit_mle(FullNormal, x)
fit_mle(D::Type{MvNormal}, x::AbstractMatrix{Float64}, w::AbstractArray{Float64}) = fit_mle(FullNormal, x, w)

fit_mle(D::Type{FullNormal}, ss::MvNormalStats) = MvNormal(ss.m, ss.s2 * inv(ss.tw))

function fit_mle(D::Type{FullNormal}, x::AbstractMatrix{Float64})
    n = size(x, 2)
    mu = vec(mean(x, dims=2))
    z = x .- mu
    C = BLAS.syrk('U', 'N', inv(n), z)
    LinearAlgebra.copytri!(C, 'U')
    MvNormal(mu, PDMat(C))
end

function fit_mle(D::Type{FullNormal}, x::AbstractMatrix{Float64}, w::AbstractVector)
    m = size(x, 1)
    n = size(x, 2)
    length(w) == n || throw(DimensionMismatch("Inconsistent argument dimensions"))

    inv_sw = inv(sum(w))
    mu = BLAS.gemv('N', inv_sw, x, w)

    z = Matrix{Float64}(undef, m, n)
    for j = 1:n
        cj = sqrt(w[j])
        for i = 1:m
            @inbounds z[i,j] = (x[i,j] - mu[i]) * cj
        end
    end
    C = BLAS.syrk('U', 'N', inv_sw, z)
    LinearAlgebra.copytri!(C, 'U')
    MvNormal(mu, PDMat(C))
end

function fit_mle(D::Type{DiagNormal}, x::AbstractMatrix{Float64})
    m = size(x, 1)
    n = size(x, 2)

    mu = vec(mean(x, dims=2))
    va = zeros(Float64, m)
    for j = 1:n
        for i = 1:m
            @inbounds va[i] += abs2(x[i,j] - mu[i])
        end
    end
    lmul!(inv(n), va)
    MvNormal(mu, PDiagMat(va))
end

function fit_mle(D::Type{DiagNormal}, x::AbstractMatrix{Float64}, w::AbstractVector)
    m = size(x, 1)
    n = size(x, 2)
    length(w) == n || throw(DimensionMismatch("Inconsistent argument dimensions"))

    inv_sw = inv(sum(w))
    mu = BLAS.gemv('N', inv_sw, x, w)

    va = zeros(Float64, m)
    for j = 1:n
        @inbounds wj = w[j]
        for i = 1:m
            @inbounds va[i] += abs2(x[i,j] - mu[i]) * wj
        end
    end
    lmul!(inv_sw, va)
    MvNormal(mu, PDiagMat(va))
end

function fit_mle(D::Type{IsoNormal}, x::AbstractMatrix{Float64})
    m = size(x, 1)
    n = size(x, 2)

    mu = vec(mean(x, dims=2))
    va = 0.
    for j = 1:n
        va_j = 0.
        for i = 1:m
            @inbounds va_j += abs2(x[i,j] - mu[i])
        end
        va += va_j
    end
    MvNormal(mu, ScalMat(m, va / (m * n)))
end

function fit_mle(D::Type{IsoNormal}, x::AbstractMatrix{Float64}, w::AbstractVector)
    m = size(x, 1)
    n = size(x, 2)
    length(w) == n || throw(DimensionMismatch("Inconsistent argument dimensions"))

    sw = sum(w)
    inv_sw = 1.0 / sw
    mu = BLAS.gemv('N', inv_sw, x, w)

    va = 0.
    for j = 1:n
        @inbounds wj = w[j]
        va_j = 0.
        for i = 1:m
            @inbounds va_j += abs2(x[i,j] - mu[i]) * wj
        end
        va += va_j
    end
    MvNormal(mu, ScalMat(m, va / (m * sw)))
end<|MERGE_RESOLUTION|>--- conflicted
+++ resolved
@@ -106,13 +106,9 @@
     # This is the generic implementation for AbstractMvNormal, you might need to specialize for your type
     length(p) == length(q) ||
         throw(DimensionMismatch("Distributions p and q have different dimensions $(length(p)) and $(length(q))"))
-    # logdetcov is used separately from _cov for any potential optimization done there
-    return (tr(_cov(q) \ _cov(p)) + sqmahal(q, mean(p)) - length(p) + logdetcov(q) - logdetcov(p)) / 2
-end
-
-# This is a workaround to take advantage of the PDMats objects for MvNormal and avoid copies as Matrix
-# TODO: Remove this once `cov(::MvNormal)` returns the PDMats object
-_cov(d::AbstractMvNormal) = cov(d)
+    # logdetcov is used for any potential optimization done there
+    return (tr(cov(q) \ cov(p)) + sqmahal(q, mean(p)) - length(p) + logdetcov(q) - logdetcov(p)) / 2
+end
 
 """
     invcov(d::AbstractMvNormal)
@@ -253,12 +249,7 @@
 @inline partype(d::MvNormal{T}) where {T<:Real} = T
 
 var(d::MvNormal) = diag(d.Σ)
-<<<<<<< HEAD
 cov(d::MvNormal) = d.Σ
-=======
-cov(d::MvNormal) = Matrix(d.Σ)
-_cov(d::MvNormal) = d.Σ
->>>>>>> 93a542d8
 
 invcov(d::MvNormal) = inv(d.Σ)
 logdetcov(d::MvNormal) = logdet(d.Σ)
