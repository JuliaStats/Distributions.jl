--- conflicted
+++ resolved
@@ -259,14 +259,8 @@
 
 # Sampling (for GenericMvNormal)
 
-<<<<<<< HEAD
-_rand!(d::MvNormal, x::AbstractVecOrMat) = _rand!(Random.GLOBAL_RNG, d, x)
-_rand!(rng::AbstractRNG, d::MvNormal, x::VecOrMat) = add!(unwhiten!(d.Σ, randn!(rng, x)), d.μ)
-
-=======
 _rand!(rng::AbstractRNG, d::MvNormal, x::VecOrMat) =
     add!(unwhiten!(d.Σ, randn!(rng, x)), d.μ)
->>>>>>> 817bd833
 
 # Workaround: randn! only works for Array, but not generally for AbstractArray
 function _rand!(rng::AbstractRNG, d::MvNormal, x::AbstractVector)
