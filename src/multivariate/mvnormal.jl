--- conflicted
+++ resolved
@@ -151,15 +151,6 @@
     r
 end
 
-<<<<<<< HEAD
-function _pdf!(r::AbstractArray, d::AbstractMvNormal, x::AbstractMatrix)
-    _logpdf!(r, d, x)
-    map!(exp, r, r)
-    return r
-end
-
-=======
->>>>>>> d6985ad5
 ###########################################################
 #
 #   MvNormal
