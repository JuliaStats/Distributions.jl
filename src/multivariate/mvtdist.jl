# Multivariate t-distribution

## Generic multivariate t-distribution class

abstract type AbstractMvTDist{T} <: MultivariateDistribution{ContinuousSupport{T}} end

<<<<<<< HEAD
struct GenericMvTDist{T<:Real, Cov<:AbstractPDMat} <: AbstractMvTDist{T}
=======
struct GenericMvTDist{T<:Real, Cov<:AbstractPDMat, Mean<:AbstractVector} <: AbstractMvTDist
>>>>>>> a15c8ba2
    df::T # non-integer degrees of freedom allowed
    dim::Int
    zeromean::Bool
    μ::Mean
    Σ::Cov

    function GenericMvTDist{T,Cov,Mean}(df::T, dim::Int, zmean::Bool, μ::Mean, Σ::AbstractPDMat{T}) where {T,Cov,Mean}
      df > zero(df) || error("df must be positive")
      new{T,Cov,Mean}(df, dim, zmean, μ, Σ)
    end
end

function GenericMvTDist(df::T, μ::Mean, Σ::Cov, zmean::Bool) where {Cov<:AbstractPDMat, Mean<:AbstractVector, T<:Real}
    d = length(μ)
    dim(Σ) == d || throw(DimensionMismatch("The dimensions of μ and Σ are inconsistent."))
    R = Base.promote_eltype(T, μ, Σ)
    S = convert(AbstractArray{R}, Σ)
    m = convert(AbstractArray{R}, μ)
    GenericMvTDist{R, typeof(S), typeof(m)}(R(df), d, zmean, m, S)
end

GenericMvTDist(df::Real, μ::Mean, Σ::Cov) where {Cov<:AbstractPDMat, Mean<:AbstractVector} =
    GenericMvTDist(df, μ, Σ, allzeros(μ))

function GenericMvTDist(df::T, Σ::Cov) where {Cov<:AbstractPDMat, T<:Real}
    R = Base.promote_eltype(T, Σ)
    GenericMvTDist(df, zeros(R,dim(Σ)), Σ, true)
end

GenericMvTDist{T,Cov,Mean}(df, μ, Σ) where {T,Cov,Mean} =
    GenericMvTDist(convert(T,df), convert(Mean, μ), convert(Cov, Σ))

### Conversion
function convert(::Type{GenericMvTDist{T}}, d::GenericMvTDist) where T<:Real
    S = convert(AbstractArray{T}, d.Σ)
    m = convert(AbstractArray{T}, d.μ)
    GenericMvTDist{T, typeof(S), typeof(m)}(T(d.df), d.dim, d.zeromean, m, S)
end
function convert(::Type{GenericMvTDist{T}}, df, dim, zeromean, μ::AbstractVector, Σ::AbstractPDMat) where T<:Real
    S = convert(AbstractArray{T}, Σ)
    m = convert(AbstractArray{T}, μ)
    GenericMvTDist{T, typeof(S), typeof(m)}(T(df), dim, zeromean, m, S)
end

## Construction of multivariate normal with specific covariance type

const IsoTDist  = GenericMvTDist{Float64, ScalMat{Float64}, Vector{Float64}}
const DiagTDist = GenericMvTDist{Float64, PDiagMat{Float64,Vector{Float64}}, Vector{Float64}}
const MvTDist = GenericMvTDist{Float64, PDMat{Float64,Matrix{Float64}}, Vector{Float64}}

MvTDist(df::Real, μ::Vector{<:Real}, C::PDMat) = GenericMvTDist(df, μ, C)
MvTDist(df::Real, C::PDMat) = GenericMvTDist(df, C)
MvTDist(df::Real, μ::Vector{<:Real}, Σ::Matrix{<:Real}) = GenericMvTDist(df, μ, PDMat(Σ))
MvTDist(df::Real, Σ::Matrix{<:Real}) = GenericMvTDist(df, PDMat(Σ))

DiagTDist(df::Real, μ::Vector{<:Real}, C::PDiagMat) = GenericMvTDist(df, μ, C)
DiagTDist(df::Real, C::PDiagMat) = GenericMvTDist(df, C)
DiagTDist(df::Real, μ::Vector{<:Real}, σ::Vector{<:Real}) = GenericMvTDist(df, μ, PDiagMat(abs2.(σ)))

IsoTDist(df::Real, μ::Vector{<:Real}, C::ScalMat) = GenericMvTDist(df, μ, C)
IsoTDist(df::Real, C::ScalMat) = GenericMvTDist(df, C)
IsoTDist(df::Real, μ::Vector{<:Real}, σ::Real) = GenericMvTDist(df, μ, ScalMat(length(μ), abs2(σ)))
IsoTDist(df::Real, d::Int, σ::Real) = GenericMvTDist(df, ScalMat(d, abs2(σ)))

## convenient function to construct distributions of proper type based on arguments

mvtdist(df::Real, μ::Vector, C::AbstractPDMat) = GenericMvTDist(df, μ, C)
mvtdist(df::Real, C::AbstractPDMat) = GenericMvTDist(df, C)

mvtdist(df::Real, μ::Vector, σ::Real) = GenericMvTDist(df, μ, ScalMat(length(μ), abs2(σ)))
mvtdist(df::Real, d::Int, σ::Real) = GenericMvTDist(df, μ, ScalMat(d, abs2(σ)))
mvtdist(df::Real, μ::Vector, σ::Vector) = GenericMvTDist(df, μ, PDiagMat(abs2.(σ)))
mvtdist(df::Real, μ::Vector, Σ::Matrix) = GenericMvTDist(df, μ, PDMat(Σ))
mvtdist(df::Real, Σ::Matrix) = GenericMvTDist(df, PDMat(Σ))

# mvtdist(df::Real, μ::Vector{<:Real}, σ::Real) = IsoTDist(df, μ, σ)
# mvtdist(df::Real, d::Int, σ::Real) = IsoTDist(d, σ)
mvtdist(df::Real, μ::Vector{<:Real}, σ::Vector{<:Real}) = DiagTDist(df, μ, σ)
mvtdist(df::Real, μ::Vector{<:Real}, Σ::Matrix{<:Real}) = MvTDist(df, μ, Σ)
mvtdist(df::Real, Σ::Matrix{<:Real}) = MvTDist(df, Σ)

# Basic statistics

length(d::GenericMvTDist) = d.dim

mean(d::GenericMvTDist) = d.df>1 ? d.μ : NaN
mode(d::GenericMvTDist) = d.μ
modes(d::GenericMvTDist) = [mode(d)]

var(d::GenericMvTDist) = d.df>2 ? (d.df/(d.df-2))*diag(d.Σ) : Float64[NaN for i = 1:d.dim]
scale(d::GenericMvTDist) = Matrix(d.Σ)
cov(d::GenericMvTDist) = d.df>2 ? (d.df/(d.df-2))*Matrix(d.Σ) : NaN*ones(d.dim, d.dim)
invscale(d::GenericMvTDist) = Matrix(inv(d.Σ))
invcov(d::GenericMvTDist) = d.df>2 ? ((d.df-2)/d.df)*Matrix(inv(d.Σ)) : NaN*ones(d.dim, d.dim)
logdet_cov(d::GenericMvTDist) = d.df>2 ? logdet((d.df/(d.df-2))*d.Σ) : NaN

params(d::GenericMvTDist) = (d.df, d.μ, d.Σ)
@inline partype(d::GenericMvTDist{T}) where {T} = T

# For entropy calculations see "Multivariate t Distributions and their Applications", S. Kotz & S. Nadarajah
function entropy(d::GenericMvTDist)
    hdf, hdim = 0.5*d.df, 0.5*d.dim
    shdfhdim = hdf+hdim
    0.5*logdet(d.Σ)+hdim*log(d.df*pi)+lbeta(hdim, hdf)-lgamma(hdim)+shdfhdim*(digamma(shdfhdim)-digamma(hdf))
end

# evaluation (for GenericMvTDist)

insupport(d::AbstractMvTDist, x::AbstractVector{T}) where {T<:Real} =
    length(d) == length(x) && allfinite(x)

function sqmahal(d::GenericMvTDist, x::AbstractVector{T}) where T<:Real
    z = d.zeromean ? x : x - d.μ
    invquad(d.Σ, z)
end

function sqmahal!(r::AbstractArray, d::GenericMvTDist, x::AbstractMatrix{T}) where T<:Real
    z = d.zeromean ? x : x .- d.μ
    invquad!(r, d.Σ, z)
end

sqmahal(d::AbstractMvTDist, x::AbstractMatrix{T}) where {T<:Real} = sqmahal!(Vector{T}(undef, size(x, 2)), d, x)


function mvtdist_consts(d::AbstractMvTDist)
    hdf = 0.5 * d.df
    hdim = 0.5 * d.dim
    shdfhdim = hdf + hdim
    v = lgamma(shdfhdim) - lgamma(hdf) - hdim*log(d.df) - hdim*log(pi) - 0.5*logdet(d.Σ)
    return (shdfhdim, v)
end

function _logpdf(d::AbstractMvTDist, x::AbstractVector{T}) where T<:Real
    shdfhdim, v = mvtdist_consts(d)
    v - shdfhdim * log1p(sqmahal(d, x) / d.df)
end

function _logpdf!(r::AbstractArray, d::AbstractMvTDist, x::AbstractMatrix{T}) where T<:Real
    sqmahal!(r, d, x)
    shdfhdim, v = mvtdist_consts(d)
    for i = 1:size(x, 2)
        r[i] = v - shdfhdim * log1p(r[i] / d.df)
    end
    return r
end

_pdf!(r::AbstractArray, d::AbstractMvTDist, x::AbstractMatrix{T}) where {T<:Real} = exp!(_logpdf!(r, d, x))

function gradlogpdf(d::GenericMvTDist, x::AbstractVector{T}) where T<:Real
    z::Vector{T} = d.zeromean ? x : x - d.μ
    prz = invscale(d)*z
    -((d.df + d.dim) / (d.df + dot(z, prz))) * prz
end

# Sampling (for GenericMvTDist)
function _rand!(rng::AbstractRNG, d::GenericMvTDist, x::AbstractVector{<:Real})
    chisqd = Chisq(d.df)
    y = sqrt(rand(rng, chisqd)/(d.df))
    unwhiten!(d.Σ, randn!(rng, x))
    broadcast!(/, x, x, y)
    if !d.zeromean
        broadcast!(+, x, x, d.μ)
    end
    x
end

function _rand!(rng::AbstractRNG, d::GenericMvTDist, x::AbstractMatrix{T}) where T<:Real
    cols = size(x,2)
    chisqd = Chisq(d.df)
    y = Matrix{T}(undef, 1, cols)
    unwhiten!(d.Σ, randn!(rng, x))
    rand!(rng, chisqd, y)
    y = sqrt.(y/(d.df))
    broadcast!(/, x, x, y)
    if !d.zeromean
        broadcast!(+, x, x, d.μ)
    end
    x
end<|MERGE_RESOLUTION|>--- conflicted
+++ resolved
@@ -4,11 +4,7 @@
 
 abstract type AbstractMvTDist{T} <: MultivariateDistribution{ContinuousSupport{T}} end
 
-<<<<<<< HEAD
-struct GenericMvTDist{T<:Real, Cov<:AbstractPDMat} <: AbstractMvTDist{T}
-=======
-struct GenericMvTDist{T<:Real, Cov<:AbstractPDMat, Mean<:AbstractVector} <: AbstractMvTDist
->>>>>>> a15c8ba2
+struct GenericMvTDist{T<:Real, Cov<:AbstractPDMat, Mean<:AbstractVector} <: AbstractMvTDist{T}
     df::T # non-integer degrees of freedom allowed
     dim::Int
     zeromean::Bool
