# Implementation based on chapters 2-4 of
# Arnold, Barry C., Narayanaswamy Balakrishnan, and Haikady Navada Nagaraja.
# A first course in order statistics. Society for Industrial and Applied Mathematics, 2008.

"""
    JointOrderStatistics <: ContinuousMultivariateDistribution

The joint distribution of a subset of order statistics from a sample from a continuous
univariate distribution.

    JointOrderStatistics(
        dist::ContinuousUnivariateDistribution,
        n::Int,
        ranks=Base.OneTo(n);
        check_args::Bool=true,
    )

Construct the joint distribution of order statistics for the specified `ranks` from an IID
sample of size `n` from `dist`.

The ``i``th order statistic of a sample is the ``i``th element of the sorted sample.
For example, the 1st order statistic is the sample minimum, while the ``n``th order
statistic is the sample maximum.

`ranks` must be a sorted vector or tuple of unique `Int`s between 1 and `n`.

For a single order statistic, use [`OrderStatistic`](@ref) instead.

## Examples

```julia
JointOrderStatistics(Normal(), 10)           # Product(fill(Normal(), 10)) restricted to ordered vectors
JointOrderStatistics(Cauchy(), 10, [1, 10])  # joint distribution of the extrema
```
"""
struct JointOrderStatistics{
    D<:ContinuousUnivariateDistribution,R<:Union{AbstractVector{Int},Tuple{Int,Vararg{Int}}}
} <: ContinuousMultivariateDistribution
    dist::D
    n::Int
    ranks::R
    function JointOrderStatistics(
        dist::ContinuousUnivariateDistribution,
        n::Int,
        ranks::Union{AbstractVector{Int},Tuple{Int,Vararg{Int}}}=Base.OneTo(n);
        check_args::Bool=true,
    )
        @check_args(
            JointOrderStatistics,
            (n, n ≥ 1, "`n` must be a positive integer."),
            (
                ranks,
                _are_ranks_valid(ranks, n),
                "`ranks` must be a sorted vector or tuple of unique integers between 1 and `n`.",
            ),
        )
        return new{typeof(dist),typeof(ranks)}(dist, n, ranks)
    end
end

_islesseq(x, y) = isless(x, y) || isequal(x, y)

function _are_ranks_valid(ranks, n)
    first(ranks) ≥ 1 || return false
    last(ranks) ≤ n || return false
    # combined with the above checks, this is equivalent to but faster than
    # issorted(ranks) && allunique(ranks)
    return issorted(ranks; lt=_islesseq)
end
function _are_ranks_valid(ranks::AbstractRange, n)
    first(ranks) ≥ 1 || return false
    last(ranks) ≤ n || return false
    return issorted(ranks) && allunique(ranks)
end

length(d::JointOrderStatistics) = length(d.ranks)
function insupport(d::JointOrderStatistics, x::AbstractVector)
    return length(d) == length(x) && issorted(x) && all(Base.Fix1(insupport, d.dist), x)
end
minimum(d::JointOrderStatistics) = Fill(minimum(d.dist), length(d))
maximum(d::JointOrderStatistics) = fill(maximum(d.dist), length(d))

params(d::JointOrderStatistics) = tuple(params(d.dist)..., d.n, d.ranks)
partype(d::JointOrderStatistics) = partype(d.dist)
Base.eltype(::Type{<:JointOrderStatistics{D}}) where {D} = Base.eltype(D)
Base.eltype(d::JointOrderStatistics) = eltype(d.dist)

function logpdf(d::JointOrderStatistics, x::AbstractVector{<:Real})
    n = d.n
<<<<<<< HEAD
    ranks = d.ranks
    lp = sum(Base.Fix1(logpdf, d.dist), x)
    T = eltype(lp)
=======
    r = d.r
    lp = loglikelihood(d.dist, x)
    T = typeof(lp)
>>>>>>> 018b431d
    lp += loggamma(T(n + 1))
    length(ranks) == n && return lp
    i = 0
    xᵢ = oftype(float(first(x)), -Inf)
    for (j, xⱼ) in zip(ranks, x)
        lp += _marginalize_range(d.dist, n, i, j, xᵢ, xⱼ, T)
        i = j
        xᵢ = xⱼ
    end
    j = n + 1
    xⱼ = oftype(xᵢ, Inf)
    lp += _marginalize_range(d.dist, n, i, j, xᵢ, xⱼ, T)
    return lp
end

# given ∏ₖf(xₖ), marginalize all xₖ for i < k < j
function _marginalize_range(dist, n, i, j, xᵢ, xⱼ, T)
    k = j - i - 1
    k == 0 && return zero(T)
    lpdiff = if i == 0
        T(logcdf(dist, xⱼ))
    elseif j == n + 1
        T(logccdf(dist, xᵢ))
    else
        T(logdiffcdf(dist, xⱼ, xᵢ))
    end
    return k * lpdiff - loggamma(T(k + 1))
end

function _rand!(rng::AbstractRNG, d::JointOrderStatistics, x::AbstractVector{<:Real})
    n = d.n
    if n == length(d.ranks)  # ranks == 1:n
        # direct method, slower than inversion method for large `n` and distributions with
        # fast quantile function or that use inversion sampling
        rand!(rng, d.dist, x)
        sort!(x)
    else
        # use exponential generation method with inversion, where for gaps in the ranks, we
        # use the fact that the sum Y of k IID variables xₘ ~ Exp(1) is Y ~ Gamma(k, 1).
        # Lurie, D., and H. O. Hartley. "Machine-generation of order statistics for Monte
        # Carlo computations." The American Statistician 26.1 (1972): 26-27.
        # this is slow if length(d.ranks) is close to n and quantile for d.dist is expensive,
        # but this branch is probably taken when length(d.ranks) is small or much smaller than n.
        T = typeof(one(eltype(x)))
        s = zero(eltype(x))
        i = 0
        for (m, j) in zip(eachindex(x), d.ranks)
            k = j - i
            s += k > 1 ? rand(rng, Gamma(k, one(T); check_args=false)) : randexp(rng, T)
            i = j
            x[m] = s
        end
        j = n + 1
        k = j - i
        s += k > 1 ? rand(rng, Gamma(k, one(T); check_args=false)) : randexp(rng, T)
        x .= quantile.(d.dist, x ./ s)
    end
    return x
end<|MERGE_RESOLUTION|>--- conflicted
+++ resolved
@@ -87,15 +87,9 @@
 
 function logpdf(d::JointOrderStatistics, x::AbstractVector{<:Real})
     n = d.n
-<<<<<<< HEAD
     ranks = d.ranks
-    lp = sum(Base.Fix1(logpdf, d.dist), x)
-    T = eltype(lp)
-=======
-    r = d.r
     lp = loglikelihood(d.dist, x)
     T = typeof(lp)
->>>>>>> 018b431d
     lp += loggamma(T(n + 1))
     length(ranks) == n && return lp
     i = 0
