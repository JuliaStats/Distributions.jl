--- conflicted
+++ resolved
@@ -19,14 +19,7 @@
     N::MvNormal
 end
 
-<<<<<<< HEAD
-<<<<<<< HEAD
-function MatrixGaussian(M::AbstractMatrixT}, Σ::AbstractPDMat{T}) where T <: Real
-=======
-=======
->>>>>>> d26d675b
 function MatrixGaussian(M::AbstractMatrix{T}, Σ::AbstractPDMat{T}) where T <: Real
->>>>>>> Fixed typo in constructor definition
     m, n = size(M)
     (n*m, n*m) == size(Σ) || throw(ArgumentError("$(m) by $(n) mean matrix M requires covariance of size $(n*m) by $(n*m), not $(size(Σ))"))
     MatrixGaussian(size(M)..., MvNormal(vec(M), Σ))
