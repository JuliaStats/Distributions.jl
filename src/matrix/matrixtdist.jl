--- conflicted
+++ resolved
@@ -179,11 +179,7 @@
     ν, M, Σ, Ω = params(d)
     μ = M[1]
     σ = sqrt( Matrix(Σ)[1] * Matrix(Ω)[1] / ν )
-<<<<<<< HEAD
-    return μ + σ * TDist(ν)
-=======
     return AffineDistribution(μ, σ, TDist(ν))
->>>>>>> 432a7f93
 end
 
 _multivariate(d::MatrixTDist) = MvTDist(d)
