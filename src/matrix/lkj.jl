"""
    LKJ(d, η)

```julia
d::Int   dimension
η::Real  positive shape
```
The [LKJ](https://doi.org/10.1016/j.jmva.2009.04.008) distribution is a distribution over
``d\\times d`` real correlation matrices (positive-definite matrices with ones on the diagonal).
If ``\\mathbf{R}\\sim \\textrm{LKJ}_{d}(\\eta)``, then its probability density function is

```math
f(\\mathbf{R};\\eta) = \\left[\\prod_{k=1}^{d-1}\\pi^{\\frac{k}{2}}
\\frac{\\Gamma\\left(\\eta+\\frac{d-1-k}{2}\\right)}{\\Gamma\\left(\\eta+\\frac{d-1}{2}\\right)}\\right]^{-1}
|\\mathbf{R}|^{\\eta-1}.
```

If ``\\eta = 1``, then the LKJ distribution is uniform over
[the space of correlation matrices](https://www.jstor.org/stable/2684832).

!!! note
    if a Cholesky factor of the correlation matrix is desired, it is more efficient to
    use [`LKJCholesky`](@ref), which avoids factorizing the matrix.
"""
struct LKJ{T <: Real, D <: Integer} <: ContinuousMatrixDistribution
    d::D
    η::T
    logc0::T
end

#  -----------------------------------------------------------------------------
#  Constructors
#  -----------------------------------------------------------------------------

function LKJ(d::Integer, η::Real; check_args::Bool=true)
    @check_args(
        LKJ,
        (d, d > 0, "matrix dimension must be positive."),
        (η, η > 0, "shape parameter must be positive."),
    )
    logc0 = lkj_logc0(d, η)
    T = Base.promote_eltype(η, logc0)
    LKJ{T, typeof(d)}(d, T(η), T(logc0))
end

#  -----------------------------------------------------------------------------
#  REPL display
#  -----------------------------------------------------------------------------

show(io::IO, d::LKJ) = show_multline(io, d, [(:d, d.d), (:η, d.η)])

#  -----------------------------------------------------------------------------
#  Conversion
#  -----------------------------------------------------------------------------

function convert(::Type{LKJ{T}}, d::LKJ) where T <: Real
    LKJ{T, typeof(d.d)}(d.d, T(d.η), T(d.logc0))
end
Base.convert(::Type{LKJ{T}}, d::LKJ{T}) where {T<:Real} = d

function convert(::Type{LKJ{T}}, d::Integer, η, logc0) where T <: Real
    LKJ{T, typeof(d)}(d, T(η), T(logc0))
end

#  -----------------------------------------------------------------------------
#  Properties
#  -----------------------------------------------------------------------------


size(d::LKJ) = (d.d, d.d)

rank(d::LKJ) = d.d

insupport(d::LKJ, R::AbstractMatrix) = isreal(R) && size(R) == size(d) && isone(Diagonal(R)) && isposdef(R)

mean(d::LKJ) = Matrix{partype(d)}(I, d.d, d.d)

function mode(d::LKJ; check_args::Bool=true)
    @check_args(
        LKJ,
        @setup((_, η) = params(d)),
        (η, η > 1, "mode is defined only when η > 1."),
    )
    return mean(d)
end

function var(lkj::LKJ)
    d = lkj.d
    d > 1 || return zeros(d, d)
    σ² = var(_marginal(lkj))
    σ² * (ones(partype(lkj), d, d) - I)
end

params(d::LKJ) = (d.d, d.η)

@inline partype(d::LKJ{T}) where {T <: Real} = T

#  -----------------------------------------------------------------------------
#  Evaluation
#  -----------------------------------------------------------------------------

function lkj_logc0(d::Integer, η::Real)
    T = float(Base.promote_typeof(d, η))
    d > 1 || return zero(η)
    if isone(η)
        if iseven(d)
            logc0 = -lkj_onion_loginvconst_uniform_even(d, T)
        else
            logc0 = -lkj_onion_loginvconst_uniform_odd(d, T)
        end
    else
        logc0 = -lkj_onion_loginvconst(d, η)
    end
    return logc0
end

logkernel(d::LKJ, R::AbstractMatrix) = (d.η - 1) * logdet(R)

#  -----------------------------------------------------------------------------
#  Sampling
#  -----------------------------------------------------------------------------

function _rand!(rng::AbstractRNG, d::LKJ, R::AbstractMatrix)
    R .= _lkj_onion_sampler(d.d, d.η, rng)
end

function _lkj_onion_sampler(d::Integer, η::Real, rng::AbstractRNG = Random.GLOBAL_RNG)
    #  Section 3.2 in LKJ (2009 JMA)
    #  1. Initialization
    R = ones(typeof(η), d, d)
    d > 1 || return R
    β = η + 0.5d - 1
    u = rand(rng, Beta(β, β))
    R[1, 2] = 2u - 1
    R[2, 1] = R[1, 2]
    #  2.
    for k in 2:d - 1
        #  (a)
        β -= 0.5
        #  (b)
        y = rand(rng, Beta(k / 2, β))
        #  (c)
        u = randn(rng, k)
        u = u / norm(u)
        #  (d)
        w = sqrt(y) * u
        A = cholesky(R[1:k, 1:k]).L
        z = A * w
        #  (e)
        R[1:k, k + 1] = z
        R[k + 1, 1:k] = z'
    end
    #  3.
    return R
end

#  -----------------------------------------------------------------------------
#  The free elements of an LKJ matrix each have the same marginal distribution
#  -----------------------------------------------------------------------------

function _marginal(lkj::LKJ)
    d = lkj.d
    η = lkj.η
    α = η + 0.5d - 1
<<<<<<< HEAD
    return 2*Beta(α, α) - 1
=======
    AffineDistribution(-1, 2, Beta(α, α))
>>>>>>> 432a7f93
end

#  -----------------------------------------------------------------------------
#  Test utils
#  -----------------------------------------------------------------------------

function _univariate(d::LKJ)
    check_univariate(d)
    return DiscreteNonParametric([one(d.η)], [one(d.η)])
end

function _rand_params(::Type{LKJ}, elty, n::Int, p::Int)
    n == p || throw(ArgumentError("dims must be equal for LKJ"))
    η = abs(3randn(elty))
    return n, η
end

#  -----------------------------------------------------------------------------
#  Several redundant implementations of the recipricol integrating constant.
#  If f(R; n) = c₀ |R|ⁿ⁻¹, these give log(1 / c₀).
#  Every integrating constant formula given in LKJ (2009 JMA) is an expression
#  for 1 / c₀, even if they say that it is not.
#  -----------------------------------------------------------------------------

function lkj_onion_loginvconst(d::Integer, η::Real)
    #  Equation (17) in LKJ (2009 JMA)
    T = float(Base.promote_typeof(d, η))
    h = T(1//2)
    α = η + h * d - 1
    loginvconst = (2*η + d - 3)*T(logtwo) + (T(logπ) / 4) * (d * (d - 1) - 2) + logbeta(α, α) - (d - 2) * loggamma(η + h * (d - 1))
    for k in 2:(d - 1)
        loginvconst += loggamma(η + h * (d - 1 - k))
    end
    return loginvconst
end

function lkj_onion_loginvconst_uniform_odd(d::Integer, ::Type{T}) where {T <: Real}
    #  Theorem 5 in LKJ (2009 JMA)
    h = T(1//2)
    loginvconst = (d - 1) * ((d + 1) * (T(logπ) / 4) - (d - 1) * (T(logtwo) / 4) - loggamma(h * (d + 1)))
    for k in 2:2:(d - 1)
        loginvconst += loggamma(T(k))
    end
    return loginvconst
end

function lkj_onion_loginvconst_uniform_even(d::Integer, ::Type{T}) where {T <: Real}
    #  Theorem 5 in LKJ (2009 JMA)
    h = T(1//2)
    loginvconst = d * ((d - 2) * (T(logπ) / 4) + (3 * d - 4) * (T(logtwo) / 4) + loggamma(h * d)) - (d - 1) * loggamma(T(d))
    for k in 2:2:(d - 2)
        loginvconst += loggamma(k)
    end
    return loginvconst
end

function lkj_vine_loginvconst(d::Integer, η::Real)
    #  Equation (16) in LKJ (2009 JMA)
    expsum = zero(η)
    betasum = zero(η)
    for k in 1:d - 1
        α = η + 0.5(d - k - 1)
        expsum += (2η - 2 + d - k) * (d - k)
        betasum += (d - k) * logbeta(α, α)
    end
    loginvconst = expsum * logtwo + betasum
    return loginvconst
end

function lkj_vine_loginvconst_uniform(d::Integer)
    #  Equation after (16) in LKJ (2009 JMA)
    expsum = 0.0
    betasum = 0.0
    for k in 1:d - 1
        α = (k + 1) / 2
        expsum += k ^ 2
        betasum += k * logbeta(α, α)
    end
    loginvconst = expsum * logtwo + betasum
    return loginvconst
end

function lkj_loginvconst_alt(d::Integer, η::Real)
    #  Third line in first proof of Section 3.3 in LKJ (2009 JMA)
    loginvconst = zero(η)
    for k in 1:d - 1
        loginvconst += 0.5k*logπ + loggamma(η + 0.5(d - 1 - k)) - loggamma(η + 0.5(d - 1))
    end
    return loginvconst
end

function corr_logvolume(n::Integer)
    #  https://doi.org/10.4169/amer.math.monthly.123.9.909
    logvol = 0.0
    for k in 1:n - 1
        logvol += 0.5k*logπ + k*loggamma((k+1)/2) - k*loggamma((k+2)/2)
    end
    return logvol
end<|MERGE_RESOLUTION|>--- conflicted
+++ resolved
@@ -162,11 +162,7 @@
     d = lkj.d
     η = lkj.η
     α = η + 0.5d - 1
-<<<<<<< HEAD
-    return 2*Beta(α, α) - 1
-=======
     AffineDistribution(-1, 2, Beta(α, α))
->>>>>>> 432a7f93
 end
 
 #  -----------------------------------------------------------------------------
