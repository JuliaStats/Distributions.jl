"""
    MatrixFDist(n1, n2, B)
```julia
n1::Real          degrees of freedom (greater than p - 1)
n2::Real          degrees of freedom (greater than p - 1)
B::AbstractPDMat  p x p scale
```
The [matrix *F*-distribution](https://projecteuclid.org/euclid.ba/1515747744)
(sometimes called the matrix beta type II distribution) generalizes the
*F*-Distribution to ``p\\times p`` real, positive definite matrices ``\\boldsymbol{\\Sigma}``.
If ``\\boldsymbol{\\Sigma}\\sim \\textrm{MF}_{p}(n_1/2,n_2/2,\\mathbf{B})``,
then its probability density function is

```math
f(\\boldsymbol{\\Sigma} ; n_1,n_2,\\mathbf{B}) =
\\frac{\\Gamma_p(\\frac{n_1+n_2}{2})}{\\Gamma_p(\\frac{n_1}{2})\\Gamma_p(\\frac{n_2}{2})}
|\\mathbf{B}|^{n_2/2}|\\boldsymbol{\\Sigma}|^{(n_1-p-1)/2}|\\mathbf{B}+\\boldsymbol{\\Sigma}|^{-(n_1+n_2)/2}.
```

If the joint distribution ``p(\\boldsymbol{\\Psi},\\boldsymbol{\\Sigma})=p(\\boldsymbol{\\Psi})p(\\boldsymbol{\\Sigma}|\\boldsymbol{\\Psi})``
is given by

```math
\\begin{aligned}
\\boldsymbol{\\Psi}&\\sim \\textrm{W}_p(n_1, \\mathbf{B})\\\\
\\boldsymbol{\\Sigma}|\\boldsymbol{\\Psi}&\\sim \\textrm{IW}_p(n_2, \\boldsymbol{\\Psi}),
\\end{aligned}
```

then the marginal distribution of ``\\boldsymbol{\\Sigma}`` is
``\\textrm{MF}_{p}(n_1/2,n_2/2,\\mathbf{B})``.
"""
struct MatrixFDist{T <: Real, TW <: Wishart} <: ContinuousMatrixDistribution
    W::TW
    n2::T
    logc0::T
end

#  -----------------------------------------------------------------------------
#  Constructors
#  -----------------------------------------------------------------------------

function MatrixFDist(n1::Real, n2::Real, B::AbstractPDMat)
    p = size(B, 1)
    n1 > p - 1 || throw(ArgumentError("first degrees of freedom must be larger than $(p - 1)"))
    n2 > p - 1 || throw(ArgumentError("second degrees of freedom must be larger than $(p - 1)"))
    logc0 = matrixfdist_logc0(n1, n2, B)
    T = Base.promote_eltype(n1, n2, logc0, B)
    prom_B = convert(AbstractArray{T}, B)
    W = Wishart(T(n1), prom_B)
    MatrixFDist{T, typeof(W)}(W, T(n2), T(logc0))
end

MatrixFDist(n1::Real, n2::Real, B::Union{AbstractMatrix, LinearAlgebra.Cholesky}) = MatrixFDist(n1, n2, PDMat(B))

#  -----------------------------------------------------------------------------
#  REPL display
#  -----------------------------------------------------------------------------

 show(io::IO, d::MatrixFDist) = show_multline(io, d, [(:n1, d.W.df), (:n2, d.n2), (:B, Matrix(d.W.S))])

#  -----------------------------------------------------------------------------
#  Conversion
#  -----------------------------------------------------------------------------

function convert(::Type{MatrixFDist{T}}, d::MatrixFDist) where T <: Real
    W = convert(Wishart{T}, d.W)
    MatrixFDist{T, typeof(W)}(W, T(d.n2), T(d.logc0))
end
Base.convert(::Type{MatrixFDist{T}}, d::MatrixFDist{T}) where {T<:Real} = d

function convert(::Type{MatrixFDist{T}}, W::Wishart, n2, logc0) where T <: Real
    WW = convert(Wishart{T}, W)
    MatrixFDist{T, typeof(WW)}(WW, T(n2), T(logc0))
end

#  -----------------------------------------------------------------------------
#  Properties
#  -----------------------------------------------------------------------------

size(d::MatrixFDist) = size(d.W)

rank(d::MatrixFDist) = size(d, 1)

insupport(d::MatrixFDist, Σ::AbstractMatrix) = isreal(Σ) && size(Σ) == size(d) && isposdef(Σ)

params(d::MatrixFDist) = (d.W.df, d.n2, d.W.S)

function mean(d::MatrixFDist)
    p = size(d, 1)
    n1, n2, B = params(d)
    n2 > p + 1 || throw(ArgumentError("mean only defined for df2 > dim + 1"))
    return (n1 / (n2 - p - 1)) * Matrix(B)
end

@inline partype(d::MatrixFDist{T}) where {T <: Real} = T

#  Konno (1988 JJSS) Corollary 2.4.i
function cov(d::MatrixFDist, i::Integer, j::Integer, k::Integer, l::Integer)
    p = size(d, 1)
    n1, n2, PDB = params(d)
    n2 > p + 3 || throw(ArgumentError("cov only defined for df2 > dim + 3"))
    n = n1 + n2
    B = Matrix(PDB)
    n1*(n - p - 1)*inv((n2 - p)*(n2 - p - 1)*(n2 - p - 3))*(2inv(n2 - p - 1)*B[i,j]*B[k,l] + B[j,l]*B[i,k] + B[i,l]*B[k,j])
end

function var(d::MatrixFDist, i::Integer, j::Integer)
    p = size(d, 1)
    n1, n2, PDB = params(d)
    n2 > p + 3 || throw(ArgumentError("var only defined for df2 > dim + 3"))
    n = n1 + n2
    B = Matrix(PDB)
    n1*(n - p - 1)*inv((n2 - p)*(n2 - p - 1)*(n2 - p - 3))*((2inv(n2 - p - 1) + 1)*B[i,j]^2 + B[j,j]*B[i,i])
end

#  -----------------------------------------------------------------------------
#  Evaluation
#  -----------------------------------------------------------------------------

function matrixfdist_logc0(n1::Real, n2::Real, B::AbstractPDMat)
    #  returns the natural log of the normalizing constant for the pdf
    p = size(B, 1)
    term1 = -logmvbeta(p, n1 / 2, n2 / 2)
    term2 = (n2 / 2) * logdet(B)
    return term1 + term2
end

function logkernel(d::MatrixFDist, Σ::AbstractMatrix)
    p = size(d, 1)
    n1, n2, B = params(d)
    ((n1 - p - 1) / 2) * logdet(Σ) - ((n1 + n2) / 2) * logdet(pdadd(Σ, B))
end

#  -----------------------------------------------------------------------------
#  Sampling
#  -----------------------------------------------------------------------------

function _rand!(rng::AbstractRNG, d::MatrixFDist, A::AbstractMatrix)
    Ψ = rand(rng, d.W)
    A .= rand(rng, InverseWishart(d.n2, Ψ) )
end

#  -----------------------------------------------------------------------------
#  Transformation
#  -----------------------------------------------------------------------------

inv(d::MatrixFDist) = ( (n1, n2, B) = params(d); MatrixFDist(n2, n1, inv(B)) )

#  -----------------------------------------------------------------------------
#  Test utils
#  -----------------------------------------------------------------------------

function _univariate(d::MatrixFDist)
    check_univariate(d)
    n1, n2, B = params(d)
    μ = zero(partype(d))
    σ = (n1 / n2) * Matrix(B)[1]
<<<<<<< HEAD
    return μ + σ * FDist(n1, n2)
=======
    return AffineDistribution(μ, σ, FDist(n1, n2))
>>>>>>> 432a7f93
end

function _rand_params(::Type{MatrixFDist}, elty, n::Int, p::Int)
    n == p || throw(ArgumentError("dims must be equal for MatrixFDist"))
    n1 = elty( n + 1 + abs(10randn()) )
    n2 = elty( n + 3 + abs(10randn()) )
    B = (X = 2rand(elty, n, n) .- 1; X * X')
    return n1, n2, B
end<|MERGE_RESOLUTION|>--- conflicted
+++ resolved
@@ -156,11 +156,7 @@
     n1, n2, B = params(d)
     μ = zero(partype(d))
     σ = (n1 / n2) * Matrix(B)[1]
-<<<<<<< HEAD
-    return μ + σ * FDist(n1, n2)
-=======
     return AffineDistribution(μ, σ, FDist(n1, n2))
->>>>>>> 432a7f93
 end
 
 function _rand_params(::Type{MatrixFDist}, elty, n::Int, p::Int)
