module Distributions

using StatsBase, PDMats, StatsFuns, Statistics
using StatsFuns: logtwo, invsqrt2, invsqrt2π

import QuadGK: quadgk
import Base: size, length, convert, show, getindex, rand, vec, inv
import Base: sum, maximum, minimum, extrema, +, -, *, ==
import Base.Math: @horner

using FillArrays

using LinearAlgebra, Printf
import LinearAlgebra: dot, rank

using Random
import Random: default_rng, rand!, SamplerRangeInt

import Statistics: mean, median, quantile, std, var, cov, cor
import StatsAPI
import StatsBase: kurtosis, skewness, entropy, mode, modes,
                  fit, kldivergence, loglikelihood, dof, span,
                  params, params!

import PDMats: dim, PDMat, invquad

using SpecialFunctions

export
    # re-export Statistics
    mean, median, quantile, std, var, cov, cor,

    # generic types
    VariateForm,
    ArrayLikeVariate,
    ValueSupport,
    Univariate,
    Multivariate,
    Matrixvariate,
    CholeskyVariate,
    Discrete,
    Continuous,
    Sampleable,
    Distribution,
    UnivariateDistribution,
    MultivariateDistribution,
    MatrixDistribution,
    NoncentralHypergeometric,
    NonMatrixDistribution,
    DiscreteDistribution,
    ContinuousDistribution,
    DiscreteUnivariateDistribution,
    DiscreteMultivariateDistribution,
    DiscreteMatrixDistribution,
    ContinuousUnivariateDistribution,
    ContinuousMultivariateDistribution,
    ContinuousMatrixDistribution,
    SufficientStats,
    AbstractMvNormal,
    AbstractMixtureModel,
    UnivariateMixture,
    MultivariateMixture,

    # distribution types
    Arcsine,
    Bernoulli,
    BernoulliLogit,
    Beta,
    BetaBinomial,
    BetaPrime,
    Binomial,
    Biweight,
    Categorical,
    Cauchy,
    Chernoff,
    Chi,
    Chisq,
    Cosine,
    DiagNormal,
    DiagNormalCanon,
    Dirac,
    Dirichlet,
    DirichletMultinomial,
    DiscreteUniform,
    DoubleExponential,
    EdgeworthMean,
    EdgeworthSum,
    EdgeworthZ,
    Erlang,
    Epanechnikov,
    Exponential,
    FDist,
    FisherNoncentralHypergeometric,
    Frechet,
    FullNormal,
    FullNormalCanon,
    Gamma,
    DiscreteNonParametric,
    GeneralizedPareto,
    GeneralizedExtremeValue,
    Geometric,
    Gumbel,
    Hypergeometric,
    InverseWishart,
    InverseGamma,
    InverseGaussian,
    IsoNormal,
    IsoNormalCanon,
<<<<<<< HEAD
    JointOrderStatistics,
=======
    JohnsonSU,
>>>>>>> 9cf6a745
    Kolmogorov,
    KSDist,
    KSOneSided,
    Laplace,
    Levy,
    Lindley,
    LKJ,
    LKJCholesky,
    LocationScale,
    Logistic,
    LogNormal,
    LogUniform,
    LogitNormal,
    MatrixBeta,
    MatrixFDist,
    MatrixNormal,
    MatrixReshaped,
    MatrixTDist,
    MixtureModel,
    Multinomial,
    MultivariateNormal,
    MvLogNormal,
    MvNormal,
    MvNormalCanon,
    MvNormalKnownCov,
    MvTDist,
    NegativeBinomial,
    NoncentralBeta,
    NoncentralChisq,
    NoncentralF,
    NoncentralHypergeometric,
    NoncentralT,
    Normal,
    NormalCanon,
    NormalInverseGaussian,
    OrderStatistic,
    Pareto,
    PGeneralizedGaussian,
    SkewedExponentialPower,
    Product, # deprecated
    Poisson,
    PoissonBinomial,
    QQPair,
    Rayleigh,
    Rician,
    Semicircle,
    Skellam,
    SkewNormal,
    Soliton,
    StudentizedRange,
    SymTriangularDist,
    TDist,
    TriangularDist,
    Triweight,
    Truncated,
    Uniform,
    UnivariateGMM,
    VonMises,
    VonMisesFisher,
    WalleniusNoncentralHypergeometric,
    Weibull,
    Wishart,
    ZeroMeanIsoNormal,
    ZeroMeanIsoNormalCanon,
    ZeroMeanDiagNormal,
    ZeroMeanDiagNormalCanon,
    ZeroMeanFullNormal,
    ZeroMeanFullNormalCanon,

    # auxiliary types
    RealInterval,

    # methods
    canonform,          # get canonical form of a distribution
    ccdf,               # complementary cdf, i.e. 1 - cdf
    cdf,                # cumulative distribution function
    censored,           # censor a distribution with a lower and upper bound
    cf,                 # characteristic function
    cquantile,          # complementary quantile (i.e. using prob in right hand tail)
    component,          # get the k-th component of a mixture model
    components,         # get components from a mixture model
    componentwise_pdf,      # component-wise pdf for mixture models
    componentwise_logpdf,   # component-wise logpdf for mixture models
    concentration,      # the concentration parameter
    convolve,           # convolve distributions of the same type
    dof,                # get the degree of freedom
    entropy,            # entropy of distribution in nats
    failprob,           # failing probability
    fit,                # fit a distribution to data (using default method)
    fit_mle,            # fit a distribution to data using MLE
    insupport,          # predicate, is x in the support of the distribution?
    invcov,             # get the inversed covariance
    invlogccdf,         # complementary quantile based on log probability
    invlogcdf,          # quantile based on log probability
    isplatykurtic,      # Is excess kurtosis > 0.0?
    isleptokurtic,      # Is excess kurtosis < 0.0?
    ismesokurtic,       # Is excess kurtosis = 0.0?
    isprobvec,          # Is a probability vector?
    isupperbounded,
    islowerbounded,
    isbounded,
    hasfinitesupport,
    kldivergence,       # kl divergence between distributions
    kurtosis,           # kurtosis of the distribution
    logccdf,            # ccdf returning log-probability
    logcdf,             # cdf returning log-probability
    logdiffcdf,         # log of difference between cdf at two values
    logdetcov,          # log-determinant of covariance
    loglikelihood,      # log probability of array of IID draws
    logpdf,             # log probability density
    logpdf!,            # evaluate log pdf to provided storage

    invscale,           # Inverse scale parameter
    sqmahal,            # squared Mahalanobis distance to Gaussian center
    sqmahal!,           # in-place evaluation of sqmahal
    location,           # get the location parameter
    location!,          # provide storage for the location parameter (used in multivariate distribution mvlognormal)
    mean,               # mean of distribution
    meandir,            # mean direction (of a spherical distribution)
    meanform,           # convert a normal distribution from canonical form to mean form
    meanlogx,           # the mean of log(x)
    median,             # median of distribution
    mgf,                # moment generating function
    cgf,                # cumulant generating function
    mode,               # the mode of a unimodal distribution
    modes,              # mode(s) of distribution as vector
    moment,             # moments of distribution
    nsamples,           # get the number of samples contained in an array
    ncategories,        # the number of categories in a Categorical distribution
    ncomponents,        # the number of components in a mixture model
    ntrials,            # the number of trials being performed in the experiment
    params,             # get the tuple of parameters
    params!,            # provide storage space to calculate the tuple of parameters for a multivariate distribution like mvlognormal
    partype,            # returns a type large enough to hold all of a distribution's parameters' element types
    pdf,                # probability density function (ContinuousDistribution)
    pdfsquaredL2norm,   # squared L2 norm of the probability density function
    probs,              # Get the vector of probabilities
    probval,            # The pdf/pmf value for a uniform distribution
    product_distribution, # product of univariate distributions
    quantile,           # inverse of cdf (defined for p in (0,1))
    qqbuild,            # build a paired quantiles data structure for qqplots
    rate,               # get the rate parameter
    sampler,            # create a Sampler object for efficient samples
    scale,              # get the scale parameter
    scale!,             # provide storage for the scale parameter (used in multivariate distribution mvlognormal)
    shape,              # get the shape parameter
    skewness,           # skewness of the distribution
    span,               # the span of the support, e.g. maximum(d) - minimum(d)
    std,                # standard deviation of distribution
    stdlogx,            # standard deviation of log(x)
    suffstats,          # compute sufficient statistics
    succprob,           # the success probability
    support,            # the support of a distribution (or a distribution type)
    truncated,          # truncate a distribution with a lower and upper bound
    var,                # variance of distribution
    varlogx,            # variance of log(x)
    expected_logdet,    # expected logarithm of random matrix determinant
    gradlogpdf,         # gradient (or derivative) of logpdf(d,x) wrt x

    # reexport from StatsBase
    sample, sample!,        # sample from a source array
    wsample, wsample!       # weighted sampling from a source array

### source files

# type system
include("common.jl")

# implementation helpers
include("utils.jl")
include("eachvariate.jl")

# generic functions
include("show.jl")
include("quantilealgs.jl")
include("genericrand.jl")
include("functionals.jl")
include("genericfit.jl")

# specific samplers and distributions
include("univariates.jl")
include("edgeworth.jl")
include("multivariates.jl")
include("matrixvariates.jl")
include("cholesky/lkjcholesky.jl")
include("samplers.jl")

# others
include("product.jl")
include("reshaped.jl")
include("truncate.jl")
include("censored.jl")
include("conversion.jl")
include("convolution.jl")
include("qq.jl")
include("estimators.jl")
include("pdfnorm.jl")

# mixture distributions (TODO: moveout)
include("mixtures/mixturemodel.jl")
include("mixtures/unigmm.jl")

# Interface for StatsAPI
include("statsapi.jl")

# Extensions: Implementation of DensityInterface and ChainRulesCore API
if !isdefined(Base, :get_extension)
    include("../ext/DistributionsChainRulesCoreExt/DistributionsChainRulesCoreExt.jl")
    include("../ext/DistributionsDensityInterfaceExt.jl")
end

# Testing utilities for other packages which implement distributions.
include("test_utils.jl")

include("deprecates.jl")

"""
A Julia package for probability distributions and associated functions.

API overview (major features):

- `d = Dist(parameters...)` creates a distribution instance `d` for some distribution `Dist` (see choices below) with the specified `parameters`
- `rand(d, sz)` samples from the distribution
- `pdf(d, x)` and `logpdf(d, x)` compute the probability density or log-probability density of `d` at `x`
- `cdf(d, x)` and `ccdf(d, x)` compute the (complementary) cumulative distribution function at `x`
- `quantile(d, p)` is the inverse `cdf` (see also `cquantile`)
- `mean(d)`, `var(d)`, `std(d)`, `skewness(d)`, `kurtosis(d)` compute moments of `d`
- `fit(Dist, xs)` generates a distribution of type `Dist` that best fits the samples in `xs`

These represent just a few of the operations supported by this
package; users are encouraged to refer to the full documentation at
https://JuliaStats.github.io/Distributions.jl/stable/ for further
information.

Supported distributions:

    Arcsine, Bernoulli, Beta, BetaBinomial, BetaPrime, Binomial, Biweight,
    Categorical, Cauchy, Censored, Chi, Chisq, Cosine, DiagNormal, DiagNormalCanon,
    Dirichlet, DiscreteUniform, DoubleExponential, EdgeworthMean,
    EdgeworthSum, EdgeworthZ, Erlang,
    Epanechnikov, Exponential, FDist, FisherNoncentralHypergeometric,
    Frechet, FullNormal, FullNormalCanon, Gamma, GeneralizedPareto,
    GeneralizedExtremeValue, Geometric, Gumbel, Hypergeometric,
    InverseWishart, InverseGamma, InverseGaussian, IsoNormal,
    IsoNormalCanon, JohnsonSU, Kolmogorov, KSDist, KSOneSided, Laplace, Levy, Lindley, LKJ, LKJCholesky,
    Logistic, LogNormal, MatrixBeta, MatrixFDist, MatrixNormal,
    MatrixTDist, MixtureModel, Multinomial,
    MultivariateNormal, MvLogNormal, MvNormal, MvNormalCanon,
    MvNormalKnownCov, MvTDist, NegativeBinomial, NoncentralBeta, NoncentralChisq,
    NoncentralF, NoncentralHypergeometric, NoncentralT, Normal, NormalCanon,
    NormalInverseGaussian, Pareto, PGeneralizedGaussian, Poisson, PoissonBinomial,
    QQPair, Rayleigh, Rician, Skellam, Soliton, StudentizedRange, SymTriangularDist, TDist, TriangularDist,
    Triweight, Truncated, TruncatedNormal, Uniform, UnivariateGMM,
    VonMises, VonMisesFisher, WalleniusNoncentralHypergeometric, Weibull,
    Wishart, ZeroMeanIsoNormal, ZeroMeanIsoNormalCanon,
    ZeroMeanDiagNormal, ZeroMeanDiagNormalCanon, ZeroMeanFullNormal,
    ZeroMeanFullNormalCanon

"""
Distributions

end # module<|MERGE_RESOLUTION|>--- conflicted
+++ resolved
@@ -106,11 +106,8 @@
     InverseGaussian,
     IsoNormal,
     IsoNormalCanon,
-<<<<<<< HEAD
+    JohnsonSU,
     JointOrderStatistics,
-=======
-    JohnsonSU,
->>>>>>> 9cf6a745
     Kolmogorov,
     KSDist,
     KSOneSided,
