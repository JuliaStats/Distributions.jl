module Distributions

using StatsBase, PDMats, StatsFuns, Statistics

import QuadGK: quadgk
import Base: size, eltype, length, convert, show, getindex, rand
<<<<<<< HEAD
import Base: sum, maximum, minimum, +, -, ==
=======
import Base: sum, maximum, minimum, extrema, +, -
>>>>>>> a2edfd68
import Base.Math: @horner

using LinearAlgebra, Printf

using Random
import Random: GLOBAL_RNG, RangeGenerator, rand!, SamplerRangeInt

import Statistics: mean, median, quantile, std, var, cov, cor
import StatsBase: kurtosis, skewness, entropy, mode, modes,
                  fit, kldivergence, loglikelihood, dof, span,
                  params, params!

import PDMats: dim, PDMat, invquad

using SpecialFunctions

export
    # re-export Statistics
    mean, median, quantile, std, var, cov, cor,

    # generic types
    VariateForm,
    ValueSupport,
    Univariate,
    Multivariate,
    Matrixvariate,
    Discrete,
    Continuous,
    Sampleable,
    Distribution,
    UnivariateDistribution,
    MultivariateDistribution,
    MatrixDistribution,
    NoncentralHypergeometric,
    NonMatrixDistribution,
    DiscreteDistribution,
    ContinuousDistribution,
    DiscreteUnivariateDistribution,
    DiscreteMultivariateDistribution,
    DiscreteMatrixDistribution,
    ContinuousUnivariateDistribution,
    ContinuousMultivariateDistribution,
    ContinuousMatrixDistribution,
    SufficientStats,
    AbstractMvNormal,
    AbstractMixtureModel,
    UnivariateMixture,
    MultivariateMixture,

    # distribution types
    Arcsine,
    Bernoulli,
    Beta,
    BetaBinomial,
    BetaPrime,
    Binomial,
    Biweight,
    Categorical,
    Cauchy,
    Chi,
    Chisq,
    Cosine,
    DiagNormal,
    DiagNormalCanon,
    Dirichlet,
    DirichletMultinomial,
    DiscreteUniform,
    DoubleExponential,
    EdgeworthMean,
    EdgeworthSum,
    EdgeworthZ,
    EmpiricalUnivariateDistribution,
    Erlang,
    Epanechnikov,
    Exponential,
    FDist,
    FisherNoncentralHypergeometric,
    Frechet,
    FullNormal,
    FullNormalCanon,
    Gamma,
    GeneralizedPareto,
    GeneralizedExtremeValue,
    Geometric,
    Gumbel,
    Hypergeometric,
    InverseWishart,
    InverseGamma,
    InverseGaussian,
    IsoNormal,
    IsoNormalCanon,
    Kolmogorov,
    KSDist,
    KSOneSided,
    Laplace,
    Levy,
    LocationScale,
    Logistic,
    LogNormal,
    MixtureModel,
    Multinomial,
    MultivariateNormal,
    MvLogNormal,
    MvNormal,
    MvNormalCanon,
    MvNormalKnownCov,
    MvTDist,
    NegativeBinomial,
    NoncentralBeta,
    NoncentralChisq,
    NoncentralF,
    NoncentralHypergeometric,
    NoncentralT,
    Normal,
    NormalCanon,
    NormalInverseGaussian,
    Pareto,
    Poisson,
    PoissonBinomial,
    QQPair,
    Rayleigh,
    Semicircle,
    Skellam,
    SymTriangularDist,
    TDist,
    TriangularDist,
    Triweight,
    Truncated,
    TruncatedNormal,
    Uniform,
    UnivariateGMM,
    VonMises,
    VonMisesFisher,
    WalleniusNoncentralHypergeometric,
    Weibull,
    Wishart,
    ZeroMeanIsoNormal,
    ZeroMeanIsoNormalCanon,
    ZeroMeanDiagNormal,
    ZeroMeanDiagNormalCanon,
    ZeroMeanFullNormal,
    ZeroMeanFullNormalCanon,

    # auxiliary types
    RealInterval,

    # methods
    binaryentropy,      # entropy of distribution in bits
    canonform,          # get canonical form of a distribution
    ccdf,               # complementary cdf, i.e. 1 - cdf
    cdf,                # cumulative distribution function
    cf,                 # characteristic function
    cgf,                # cumulant generating function
    cquantile,          # complementary quantile (i.e. using prob in right hand tail)
    cumulant,           # cumulants of distribution
    component,          # get the k-th component of a mixture model
    components,         # get components from a mixture model
    componentwise_pdf,      # component-wise pdf for mixture models
    componentwise_logpdf,   # component-wise logpdf for mixture models
    concentration,      # the concentration parameter
    dim,                # sample dimension of multivariate distribution
    dof,                # get the degree of freedom
    entropy,            # entropy of distribution in nats
    failprob,           # failing probability
    fit,                # fit a distribution to data (using default method)
    fit_mle,            # fit a distribution to data using MLE
    fit_mle!,           # fit a distribution to data using MLE (inplace update to initial guess)
    fit_map,            # fit a distribution to data using MAP
    fit_map!,           # fit a distribution to data using MAP (inplace update to initial guess)
    freecumulant,       # free cumulants of distribution
    insupport,          # predicate, is x in the support of the distribution?
    invcov,             # get the inversed covariance
    invlogccdf,         # complementary quantile based on log probability
    invlogcdf,          # quantile based on log probability
    isplatykurtic,      # Is excess kurtosis > 0.0?
    isleptokurtic,      # Is excess kurtosis < 0.0?
    ismesokurtic,       # Is excess kurtosis = 0.0?
    isprobvec,          # Is a probability vector?
    isupperbounded,
    islowerbounded,
    isbounded,
    hasfinitesupport,
    kde,                # Kernel density estimator (from Stats.jl)
    kurtosis,           # kurtosis of the distribution
    logccdf,            # ccdf returning log-probability
    logcdf,             # cdf returning log-probability
    logdetcov,          # log-determinant of covariance
    loglikelihood,      # log probability of array of IID draws
    logpdf,             # log probability density
    logpdf!,            # evaluate log pdf to provided storage

    invscale,           # Inverse scale parameter
    sqmahal,            # squared Mahalanobis distance to Gaussian center
    sqmahal!,           # inplace evaluation of sqmahal
    location,           # get the location parameter
    location!,          # provide storage for the location parameter (used in multivariate distribution mvlognormal)
    mean,               # mean of distribution
    meandir,            # mean direction (of a spherical distribution)
    meanform,           # convert a normal distribution from canonical form to mean form
    meanlogx,           # the mean of log(x)
    median,             # median of distribution
    mgf,                # moment generating function
    mode,               # the mode of a unimodal distribution
    modes,              # mode(s) of distribution as vector
    moment,             # moments of distribution
    nsamples,           # get the number of samples contained in an array
    ncategories,        # the number of categories in a Categorical distribution
    ncomponents,        # the number of components in a mixture model
    ntrials,            # the number of trials being performed in the experiment
    params,             # get the tuple of parameters
    params!,            # provide storage space to calculate the tuple of parameters for a multivariate distribution like mvlognormal
    partype,            # returns a type large enough to hold all of a distribution's parameters' element types
    pdf,                # probability density function (ContinuousDistribution)
    probs,              # Get the vector of probabilities
    probval,            # The pdf/pmf value for a uniform distribution
    quantile,           # inverse of cdf (defined for p in (0,1))
    qqbuild,            # build a paired quantiles data structure for qqplots
    rate,               # get the rate parameter
    sampler,            # create a Sampler object for efficient samples
    scale,              # get the scale parameter
    scale!,             # provide storage for the scale parameter (used in multivariate distribution mvlognormal)
    shape,              # get the shape parameter
    skewness,           # skewness of the distribution
    span,               # the span of the support, e.g. maximum(d) - minimum(d)
    std,                # standard deviation of distribution
    stdlogx,            # standard deviation of log(x)
    suffstats,          # compute sufficient statistics
    succprob,           # the success probability
    support,            # the support of a distribution (or a distribution type)
    test_samples,       # test a sampler
    test_distr,         # test a distribution
    var,                # variance of distribution
    varlogx,            # variance of log(x)
    expected_logdet,    # expected logarithm of random matrix determinant
    gradlogpdf,         # gradient (or derivative) of logpdf(d,x) wrt x

    # reexport from StatsBase
    sample, sample!,        # sample from a source array
    wsample, wsample!      # weighted sampling from a source array


### source files

# type system
include("common.jl")

# implementation helpers
include("utils.jl")

# generic functions
include("show.jl")
include("quantilealgs.jl")
include("genericrand.jl")
include("functionals.jl")
include("genericfit.jl")

# specific samplers and distributions
include("univariates.jl")
include("empirical.jl")
include("edgeworth.jl")
include("multivariates.jl")
include("matrixvariates.jl")
include("samplers.jl")

# others
include("truncate.jl")
include("conversion.jl")
include("qq.jl")
include("estimators.jl")
include("testutils.jl")

# mixture distributions (TODO: moveout)
include("mixtures/mixturemodel.jl")
include("mixtures/unigmm.jl")

include("deprecates.jl")

"""
A Julia package for probability distributions and associated functions.

API overview (major features):

- `d = Dist(parameters...)` creates a distribution instance `d` for some distribution `Dist` (see choices below) with the specified `parameters`
- `rand(d, sz)` samples from the distribution
- `pdf(d, x)` and `logpdf(d, x)` compute the probability density or log-probability density of `d` at `x`
- `cdf(d, x)` and `ccdf(d, x)` compute the (complementary) cumulative distribution function at `x`
- `quantile(d, p)` is the inverse `cdf` (see also `cquantile`)
- `mean(d)`, `var(d)`, `std(d)`, `skewness(d)`, `kurtosis(d)` compute moments of `d`
- `fit(Dist, xs)` generates a distribution of type `Dist` that best fits the samples in `xs`

These represent just a few of the operations supported by this
package; users are encouraged to refer to the full documentation at
http://distributionsjl.readthedocs.org/en/latest/ for further
information.

Supported distributions:

    Arcsine, Bernoulli, Beta, BetaBinomial, BetaPrime, Binomial, Biweight,
    Categorical, Cauchy, Chi, Chisq, Cosine, DiagNormal, DiagNormalCanon,
    Dirichlet, DiscreteUniform, DoubleExponential, EdgeworthMean,
    EdgeworthSum, EdgeworthZ, EmpiricalUnivariateDistribution, Erlang,
    Epanechnikov, Exponential, FDist, FisherNoncentralHypergeometric,
    Frechet, FullNormal, FullNormalCanon, Gamma, GeneralizedPareto,
    GeneralizedExtremeValue, Geometric, Gumbel, Hypergeometric,
    InverseWishart, InverseGamma, InverseGaussian, IsoNormal,
    IsoNormalCanon, Kolmogorov, KSDist, KSOneSided, Laplace, Levy,
    Logistic, LogNormal, MixtureModel, Multinomial, MultivariateNormal,
    MvLogNormal, MvNormal, MvNormalCanon, MvNormalKnownCov, MvTDist,
    NegativeBinomial, NoncentralBeta, NoncentralChisq, NoncentralF,
    NoncentralHypergeometric, NoncentralT, Normal, NormalCanon,
    NormalInverseGaussian, Pareto, Poisson, PoissonBinomial,
    QQPair, Rayleigh, Skellam, SymTriangularDist, TDist, TriangularDist,
    Triweight, Truncated, TruncatedNormal, Uniform, UnivariateGMM,
    VonMises, VonMisesFisher, WalleniusNoncentralHypergeometric, Weibull,
    Wishart, ZeroMeanIsoNormal, ZeroMeanIsoNormalCanon,
    ZeroMeanDiagNormal, ZeroMeanDiagNormalCanon, ZeroMeanFullNormal,
    ZeroMeanFullNormalCanon

"""
Distributions

end # module<|MERGE_RESOLUTION|>--- conflicted
+++ resolved
@@ -4,11 +4,7 @@
 
 import QuadGK: quadgk
 import Base: size, eltype, length, convert, show, getindex, rand
-<<<<<<< HEAD
-import Base: sum, maximum, minimum, +, -, ==
-=======
-import Base: sum, maximum, minimum, extrema, +, -
->>>>>>> a2edfd68
+import Base: sum, maximum, minimum, extrema, +, -, ==
 import Base.Math: @horner
 
 using LinearAlgebra, Printf
