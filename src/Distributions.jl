module Distributions

using StatsBase, PDMats, StatsFuns, Statistics
using StatsFuns: logtwo, invsqrt2, invsqrt2π

import QuadGK: quadgk
import Base: size, length, convert, show, getindex, rand, vec, inv
import Base: sum, maximum, minimum, extrema, +, -, *, ==
import Base.Math: @horner

using FillArrays

using LinearAlgebra, Printf
import LinearAlgebra: dot, rank

using Random
import Random: GLOBAL_RNG, rand!, SamplerRangeInt

import Statistics: mean, median, quantile, std, var, cov, cor
import StatsBase: kurtosis, skewness, entropy, mode, modes,
                  fit, kldivergence, loglikelihood, dof, span,
                  params, params!

import PDMats: dim, PDMat, invquad

using SpecialFunctions

<<<<<<< HEAD
using ArraysOfArrays
=======
import ChainRulesCore

import DensityInterface
>>>>>>> 8887d7a1

export
    # re-export Statistics
    mean, median, quantile, std, var, cov, cor,

    # generic types
    VariateForm,
    ArrayLikeVariate,
    ValueSupport,
    Univariate,
    Multivariate,
    Matrixvariate,
    CholeskyVariate,
    Discrete,
    Continuous,
    Sampleable,
    Distribution,
    UnivariateDistribution,
    MultivariateDistribution,
    MatrixDistribution,
    NoncentralHypergeometric,
    NonMatrixDistribution,
    DiscreteDistribution,
    ContinuousDistribution,
    DiscreteUnivariateDistribution,
    DiscreteMultivariateDistribution,
    DiscreteMatrixDistribution,
    ContinuousUnivariateDistribution,
    ContinuousMultivariateDistribution,
    ContinuousMatrixDistribution,
    SufficientStats,
    AbstractMvNormal,
    AbstractMixtureModel,
    UnivariateMixture,
    MultivariateMixture,

    # distribution types
    Arcsine,
    Bernoulli,
    Beta,
    BetaBinomial,
    BetaPrime,
    Binomial,
    Biweight,
    Categorical,
    Cauchy,
    Chernoff,
    Chi,
    Chisq,
    Cosine,
    DiagNormal,
    DiagNormalCanon,
    Dirac,
    Dirichlet,
    DirichletMultinomial,
    DiscreteUniform,
    DoubleExponential,
    EdgeworthMean,
    EdgeworthSum,
    EdgeworthZ,
    Erlang,
    Epanechnikov,
    Exponential,
    FDist,
    FisherNoncentralHypergeometric,
    Frechet,
    FullNormal,
    FullNormalCanon,
    Gamma,
    DiscreteNonParametric,
    GeneralizedPareto,
    GeneralizedExtremeValue,
    Geometric,
    Gumbel,
    Hypergeometric,
    InverseWishart,
    InverseGamma,
    InverseGaussian,
    IsoNormal,
    IsoNormalCanon,
    Kolmogorov,
    KSDist,
    KSOneSided,
    Laplace,
    Levy,
    LKJ,
    LKJCholesky,
    LocationScale,
    Logistic,
    LogNormal,
    LogUniform,
    LogitNormal,
    MatrixBeta,
    MatrixFDist,
    MatrixNormal,
    MatrixReshaped,
    MatrixTDist,
    MixtureModel,
    Multinomial,
    MultivariateNormal,
    MvDiscreteNonParametric,
    MvLogNormal,
    MvNormal,
    MvNormalCanon,
    MvNormalKnownCov,
    MvTDist,
    NegativeBinomial,
    NoncentralBeta,
    NoncentralChisq,
    NoncentralF,
    NoncentralHypergeometric,
    NoncentralT,
    Normal,
    NormalCanon,
    NormalInverseGaussian,
    Pareto,
    PGeneralizedGaussian,
    Product,
    Poisson,
    PoissonBinomial,
    QQPair,
    Rayleigh,
    Rician,
    Semicircle,
    Skellam,
    SkewNormal,
    Soliton,
    StudentizedRange,
    SymTriangularDist,
    TDist,
    TriangularDist,
    Triweight,
    Truncated,
    Uniform,
    UnivariateGMM,
    VonMises,
    VonMisesFisher,
    WalleniusNoncentralHypergeometric,
    Weibull,
    Wishart,
    ZeroMeanIsoNormal,
    ZeroMeanIsoNormalCanon,
    ZeroMeanDiagNormal,
    ZeroMeanDiagNormalCanon,
    ZeroMeanFullNormal,
    ZeroMeanFullNormalCanon,

    # auxiliary types
    RealInterval,

    # methods
    canonform,          # get canonical form of a distribution
    ccdf,               # complementary cdf, i.e. 1 - cdf
    cdf,                # cumulative distribution function
    cf,                 # characteristic function
    cquantile,          # complementary quantile (i.e. using prob in right hand tail)
    component,          # get the k-th component of a mixture model
    components,         # get components from a mixture model
    componentwise_pdf,      # component-wise pdf for mixture models
    componentwise_logpdf,   # component-wise logpdf for mixture models
    concentration,      # the concentration parameter
    convolve,           # convolve distributions of the same type
    dim,                # sample dimension of multivariate distribution
    dof,                # get the degree of freedom
    entropy,            # entropy of distribution in nats
    failprob,           # failing probability
    fit,                # fit a distribution to data (using default method)
    fit_mle,            # fit a distribution to data using MLE
    insupport,          # predicate, is x in the support of the distribution?
    invcov,             # get the inversed covariance
    invlogccdf,         # complementary quantile based on log probability
    invlogcdf,          # quantile based on log probability
    isplatykurtic,      # Is excess kurtosis > 0.0?
    isleptokurtic,      # Is excess kurtosis < 0.0?
    ismesokurtic,       # Is excess kurtosis = 0.0?
    isprobvec,          # Is a probability vector?
    isupperbounded,
    islowerbounded,
    isbounded,
    hasfinitesupport,
    kldivergence,       # kl divergence between distributions
    kurtosis,           # kurtosis of the distribution
    logccdf,            # ccdf returning log-probability
    logcdf,             # cdf returning log-probability
    logdiffcdf,         # log of difference between cdf at two values
    logdetcov,          # log-determinant of covariance
    loglikelihood,      # log probability of array of IID draws
    logpdf,             # log probability density
    logpdf!,            # evaluate log pdf to provided storage

    invscale,           # Inverse scale parameter
    sqmahal,            # squared Mahalanobis distance to Gaussian center
    sqmahal!,           # inplace evaluation of sqmahal
    location,           # get the location parameter
    location!,          # provide storage for the location parameter (used in multivariate distribution mvlognormal)
    mean,               # mean of distribution
    meandir,            # mean direction (of a spherical distribution)
    meanform,           # convert a normal distribution from canonical form to mean form
    meanlogx,           # the mean of log(x)
    median,             # median of distribution
    mgf,                # moment generating function
    mode,               # the mode of a unimodal distribution
    modes,              # mode(s) of distribution as vector
    moment,             # moments of distribution
    nsamples,           # get the number of samples contained in an array
    ncategories,        # the number of categories in a Categorical distribution
    ncomponents,        # the number of components in a mixture model
    ntrials,            # the number of trials being performed in the experiment
    params,             # get the tuple of parameters
    params!,            # provide storage space to calculate the tuple of parameters for a multivariate distribution like mvlognormal
    partype,            # returns a type large enough to hold all of a distribution's parameters' element types
    pdf,                # probability density function (ContinuousDistribution)
    pdfsquaredL2norm,   # squared L2 norm of the probability density function
    probs,              # Get the vector of probabilities
    probval,            # The pdf/pmf value for a uniform distribution
    product_distribution, # product of univariate distributions
    quantile,           # inverse of cdf (defined for p in (0,1))
    qqbuild,            # build a paired quantiles data structure for qqplots
    rate,               # get the rate parameter
    sampler,            # create a Sampler object for efficient samples
    scale,              # get the scale parameter
    scale!,             # provide storage for the scale parameter (used in multivariate distribution mvlognormal)
    shape,              # get the shape parameter
    skewness,           # skewness of the distribution
    span,               # the span of the support, e.g. maximum(d) - minimum(d)
    std,                # standard deviation of distribution
    stdlogx,            # standard deviation of log(x)
    suffstats,          # compute sufficient statistics
    succprob,           # the success probability
    support,            # the support of a distribution (or a distribution type)
    truncated,          # truncate a distribution with a lower and upper bound
    var,                # variance of distribution
    varlogx,            # variance of log(x)
    expected_logdet,    # expected logarithm of random matrix determinant
    gradlogpdf,         # gradient (or derivative) of logpdf(d,x) wrt x

    # reexport from StatsBase
    sample, sample!,        # sample from a source array
    wsample, wsample!       # weighted sampling from a source array

### source files

# type system
include("common.jl")

# implementation helpers
include("utils.jl")

# generic functions
include("show.jl")
include("quantilealgs.jl")
include("genericrand.jl")
include("functionals.jl")
include("genericfit.jl")

# specific samplers and distributions
include("univariates.jl")
include("edgeworth.jl")
include("multivariates.jl")
include("matrixvariates.jl")
include("cholesky/lkjcholesky.jl")
include("samplers.jl")

# others
include("truncate.jl")
include("conversion.jl")
include("convolution.jl")
include("qq.jl")
include("estimators.jl")
include("pdfnorm.jl")

# mixture distributions (TODO: moveout)
include("mixtures/mixturemodel.jl")
include("mixtures/unigmm.jl")

# Implementation of DensityInterface API
include("density_interface.jl")

# Testing utilities for other packages which implement distributions.
include("test_utils.jl")

include("deprecates.jl")

"""
A Julia package for probability distributions and associated functions.

API overview (major features):

- `d = Dist(parameters...)` creates a distribution instance `d` for some distribution `Dist` (see choices below) with the specified `parameters`
- `rand(d, sz)` samples from the distribution
- `pdf(d, x)` and `logpdf(d, x)` compute the probability density or log-probability density of `d` at `x`
- `cdf(d, x)` and `ccdf(d, x)` compute the (complementary) cumulative distribution function at `x`
- `quantile(d, p)` is the inverse `cdf` (see also `cquantile`)
- `mean(d)`, `var(d)`, `std(d)`, `skewness(d)`, `kurtosis(d)` compute moments of `d`
- `fit(Dist, xs)` generates a distribution of type `Dist` that best fits the samples in `xs`

These represent just a few of the operations supported by this
package; users are encouraged to refer to the full documentation at
https://JuliaStats.github.io/Distributions.jl/stable/ for further
information.

Supported distributions:

    Arcsine, Bernoulli, Beta, BetaBinomial, BetaPrime, Binomial, Biweight,
    Categorical, Cauchy, Chi, Chisq, Cosine, DiagNormal, DiagNormalCanon,
    Dirichlet, DiscreteUniform, DoubleExponential, EdgeworthMean,
    EdgeworthSum, EdgeworthZ, Erlang,
    Epanechnikov, Exponential, FDist, FisherNoncentralHypergeometric,
    Frechet, FullNormal, FullNormalCanon, Gamma, GeneralizedPareto,
    GeneralizedExtremeValue, Geometric, Gumbel, Hypergeometric,
    InverseWishart, InverseGamma, InverseGaussian, IsoNormal,
    IsoNormalCanon, Kolmogorov, KSDist, KSOneSided, Laplace, Levy, LKJ, LKJCholesky,
    Logistic, LogNormal, MatrixBeta, MatrixFDist, MatrixNormal,
    MatrixReshaped, MatrixTDist, MixtureModel, Multinomial,
    MultivariateNormal, MvLogNormal, MvNormal, MvNormalCanon,
    MvNormalKnownCov, MvTDist, NegativeBinomial, NoncentralBeta, NoncentralChisq,
    NoncentralF, NoncentralHypergeometric, NoncentralT, Normal, NormalCanon,
    NormalInverseGaussian, Pareto, PGeneralizedGaussian, Poisson, PoissonBinomial,
    QQPair, Rayleigh, Rician, Skellam, Soliton, StudentizedRange, SymTriangularDist, TDist, TriangularDist,
    Triweight, Truncated, TruncatedNormal, Uniform, UnivariateGMM,
    VonMises, VonMisesFisher, WalleniusNoncentralHypergeometric, Weibull,
    Wishart, ZeroMeanIsoNormal, ZeroMeanIsoNormalCanon,
    ZeroMeanDiagNormal, ZeroMeanDiagNormalCanon, ZeroMeanFullNormal,
    ZeroMeanFullNormalCanon

"""
Distributions

end # module<|MERGE_RESOLUTION|>--- conflicted
+++ resolved
@@ -25,13 +25,12 @@
 
 using SpecialFunctions
 
-<<<<<<< HEAD
 using ArraysOfArrays
-=======
+
 import ChainRulesCore
 
 import DensityInterface
->>>>>>> 8887d7a1
+
 
 export
     # re-export Statistics
