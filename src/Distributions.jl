--- conflicted
+++ resolved
@@ -142,11 +142,8 @@
     Rayleigh,
     Semicircle,
     Skellam,
-<<<<<<< HEAD
+    SkewNormal,
     Soliton,
-=======
-    SkewNormal,
->>>>>>> c8689d87
     StudentizedRange,
     SymTriangularDist,
     TDist,
