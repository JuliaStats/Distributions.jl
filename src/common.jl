## sample space/domain

"""
`F <: VariateForm` specifies the form of the variate or
dimension of a sample, univariate (scalar), multivariate (vector), matrix-variate (matrix).
"""
abstract type VariateForm end
struct Univariate    <: VariateForm end
struct Multivariate  <: VariateForm end
struct Matrixvariate <: VariateForm end

"""
`S <: ValueSupport` specifies the support of sample elements,
either discrete or continuous.
"""
abstract type ValueSupport{N} end
struct ContinuousSupport{N <: Number} <: ValueSupport{N} end
abstract type CountableSupport{C} <: ValueSupport{C} end
struct ContiguousSupport{C <: Integer} <: CountableSupport{C} end
struct UnionSupport{N1, N2,
                    S1 <: ValueSupport{N1},
                    S2 <: ValueSupport{N2}} <:
                        ValueSupport{Union{N1, N2}} end

<<<<<<< HEAD
=======
const Discrete = ContiguousSupport{Int}
const Continuous = ContinuousSupport{Float64}
>>>>>>> 0c148ef7
const DiscontinuousSupport{I, F} =
    UnionSupport{I, F, <: CountableSupport{I},
                 ContinuousSupport{F}} where {I <: Number, F <: Number}

## Sampleable

"""
    Sampleable{F<:VariateForm,S<:ValueSupport}

`Sampleable` is any type able to produce random values.
Parametrized by a `VariateForm` defining the dimension of samples
and a `ValueSupport` defining the domain of possibly sampled values.
Any `Sampleable` implements the `Base.rand` method.
"""
abstract type Sampleable{F<:VariateForm,S<:ValueSupport} end

"""
    length(s::Sampleable)

The length of each sample. Always returns `1` when `s` is univariate.
"""
Base.length(s::Sampleable) = prod(size(s))
Base.length(::Sampleable{Univariate}) = 1
Base.length(s::Sampleable{Multivariate}) = throw(MethodError(length, (s,)))

"""
    size(s::Sampleable)

The size (i.e. shape) of each sample. Always returns `()` when `s` is univariate, and
`(length(s),)` when `s` is multivariate.
"""
Base.size(s::Sampleable)
Base.size(s::Sampleable{Univariate}) = ()
Base.size(s::Sampleable{Multivariate}) = (length(s),)

"""
    eltype(s::Sampleable)
    eltype(::ValueSupport)

The default element type of a sample. This is the type of elements of the samples generated
by the `rand` method. However, one can provide an array of different element types to
store the samples using `rand!`.
"""
Base.eltype(::Sampleable{F, <: ValueSupport{N}}) where {F, N} = N
Base.eltype(::Type{<:Sampleable{F, <: ValueSupport{N}}}) where {F, N} = N
Base.eltype(::Type{<:ValueSupport{N}}) where {N} = N

"""
    nsamples(s::Sampleable)

The number of values contained in one sample of `s`. Multiple samples are often organized
into an array, depending on the variate form.
"""
nsamples(t::Type{Sampleable}, x::Any)
nsamples(::Type{D}, x::Number) where {D<:Sampleable{Univariate}} = 1
nsamples(::Type{D}, x::AbstractArray) where {D<:Sampleable{Univariate}} = length(x)
nsamples(::Type{D}, x::AbstractArray{<:AbstractVector}) where {D<:Sampleable{Multivariate}} = length(x)
nsamples(::Type{D}, x::AbstractVector{<:Number}) where {D<:Sampleable{Multivariate}} = 1
nsamples(::Type{D}, x::AbstractMatrix) where {D<:Sampleable{Multivariate}} = size(x, 2)
nsamples(::Type{D}, x::AbstractMatrix{<:Number}) where {D<:Sampleable{Matrixvariate}} = 1
nsamples(::Type{D}, x::AbstractArray{<:AbstractMatrix{T}}) where {D<:Sampleable{Matrixvariate},T<:Number} = length(x)

"""
    Distribution{F<:VariateForm,S<:ValueSupport} <: Sampleable{F,S}

`Distribution` is a `Sampleable` generating random values from a probability
distribution. Distributions define a Probability Distribution Function (PDF)
to implement with `pdf` and a Cumulated Distribution Function (CDF) to implement
with `cdf`.
"""
abstract type Distribution{F<:VariateForm,S<:ValueSupport} <: Sampleable{F,S} end

const UnivariateDistribution{S<:ValueSupport}   = Distribution{Univariate,S}
const MultivariateDistribution{S<:ValueSupport} = Distribution{Multivariate,S}
const MatrixDistribution{S<:ValueSupport}       = Distribution{Matrixvariate,S}

const CountableDistribution{F<:VariateForm,
                            C<:CountableSupport} = Distribution{F,C}
const IntegerDistribution{F<:VariateForm, S<:Integer} =
    CountableDistribution{F,CountableSupport{S}}
const ContinuousDistribution{F<:VariateForm, T<:Number} = Distribution{F,ContinuousSupport{T}}

const CountableUnivariateDistribution{C<:CountableSupport} =
    UnivariateDistribution{C}
const IntegerUnivariateDistribution{S<:Integer} =
    CountableUnivariateDistribution{CountableSupport{S}}
const ContinuousUnivariateDistribution{T<:Number} = UnivariateDistribution{ContinuousSupport{T}}

const CountableMultivariateDistribution{C<:CountableSupport} =
    MultivariateDistribution{C}
const IntegerMultivariateDistribution{S<:Integer} =
    CountableMultivariateDistribution{CountableSupport{S}}
const ContinuousMultivariateDistribution{T<:Number} = MultivariateDistribution{ContinuousSupport{T}}

const CountableMatrixDistribution{C<:CountableSupport} = MatrixDistribution{C}
const IntegerMatrixDistribution{S<:Integer} =
    CountableMatrixDistribution{CountableSupport{S}}
const ContinuousMatrixDistribution{T<:Number} = MatrixDistribution{ContinuousSupport{T}}


variate_form(::Type{<:Sampleable{VF, <:ValueSupport}}) where {VF<:VariateForm} = VF
value_support(::Type{<:Sampleable{<:VariateForm,VS}}) where {VS<:ValueSupport} = VS

# allow broadcasting over distribution objects
# to be decided: how to handle multivariate/matrixvariate distributions?
Broadcast.broadcastable(d::UnivariateDistribution) = Ref(d)


## TODO: the following types need to be improved
abstract type SufficientStats end
abstract type IncompleteDistribution end

const DistributionType{D<:Distribution} = Type{D}
const IncompleteFormulation = Union{DistributionType,IncompleteDistribution}

"""
    succprob(d::IntegerUnivariateDistribution)

Get the probability of success.
"""
succprob(d::IntegerUnivariateDistribution)

"""
    failprob(d::IntegerUnivariateDistribution)

Get the probability of failure.
"""
failprob(d::IntegerUnivariateDistribution)

# Temporary fix to handle RFunctions dependencies
"""
    @rand_rdist(::Distribution)

Mark a `Distribution` subtype as requiring RFunction calls. Since these calls
cannot accept an arbitrary random number generator as an input, this macro
creates new `rand(::Distribution, n::Int)` and
`rand!(::Distribution, X::AbstractArray)` functions that call the relevant
RFunction. Calls using another random number generator still work, but rely on
a quantile function to operate.
"""
macro rand_rdist(D)
    esc(quote
        function rand(d::$D, n::Int)
            [rand(d) for i in Base.OneTo(n)]
        end
        function rand!(d::$D, X::AbstractArray)
            for i in eachindex(X)
                X[i] = rand(d)
            end
            return X
        end
    end)
end<|MERGE_RESOLUTION|>--- conflicted
+++ resolved
@@ -22,11 +22,6 @@
                     S2 <: ValueSupport{N2}} <:
                         ValueSupport{Union{N1, N2}} end
 
-<<<<<<< HEAD
-=======
-const Discrete = ContiguousSupport{Int}
-const Continuous = ContinuousSupport{Float64}
->>>>>>> 0c148ef7
 const DiscontinuousSupport{I, F} =
     UnionSupport{I, F, <: CountableSupport{I},
                  ContinuousSupport{F}} where {I <: Number, F <: Number}
@@ -105,27 +100,31 @@
 
 const CountableDistribution{F<:VariateForm,
                             C<:CountableSupport} = Distribution{F,C}
-const IntegerDistribution{F<:VariateForm, S<:Integer} =
-    CountableDistribution{F,CountableSupport{S}}
-const ContinuousDistribution{F<:VariateForm, T<:Number} = Distribution{F,ContinuousSupport{T}}
+const ContiguousDistribution{F<:VariateForm, S<:Integer} =
+    CountableDistribution{F,ContiguousSupport{S}}
+const ContinuousDistribution{F<:VariateForm, T<:Number} =
+    Distribution{F,ContinuousSupport{T}}
 
 const CountableUnivariateDistribution{C<:CountableSupport} =
     UnivariateDistribution{C}
-const IntegerUnivariateDistribution{S<:Integer} =
-    CountableUnivariateDistribution{CountableSupport{S}}
-const ContinuousUnivariateDistribution{T<:Number} = UnivariateDistribution{ContinuousSupport{T}}
+const ContiguousUnivariateDistribution{S<:Integer} =
+    CountableUnivariateDistribution{ContiguousSupport{S}}
+const ContinuousUnivariateDistribution{T<:Number} =
+    UnivariateDistribution{ContinuousSupport{T}}
 
 const CountableMultivariateDistribution{C<:CountableSupport} =
     MultivariateDistribution{C}
-const IntegerMultivariateDistribution{S<:Integer} =
-    CountableMultivariateDistribution{CountableSupport{S}}
-const ContinuousMultivariateDistribution{T<:Number} = MultivariateDistribution{ContinuousSupport{T}}
+const ContiguousMultivariateDistribution{S<:Integer} =
+    CountableMultivariateDistribution{ContiguousSupport{S}}
+const ContinuousMultivariateDistribution{T<:Number} =
+    MultivariateDistribution{ContinuousSupport{T}}
 
-const CountableMatrixDistribution{C<:CountableSupport} = MatrixDistribution{C}
+const CountableMatrixDistribution{C<:CountableSupport} =
+    MatrixDistribution{C}
 const IntegerMatrixDistribution{S<:Integer} =
-    CountableMatrixDistribution{CountableSupport{S}}
-const ContinuousMatrixDistribution{T<:Number} = MatrixDistribution{ContinuousSupport{T}}
-
+    CountableMatrixDistribution{ContiguousSupport{S}}
+const ContinuousMatrixDistribution{T<:Number} =
+    MatrixDistribution{ContinuousSupport{T}}
 
 variate_form(::Type{<:Sampleable{VF, <:ValueSupport}}) where {VF<:VariateForm} = VF
 value_support(::Type{<:Sampleable{<:VariateForm,VS}}) where {VS<:ValueSupport} = VS
