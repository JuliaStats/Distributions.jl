## sample space/domain

"""
`F <: VariateForm` specifies the form of the variate or
dimension of a sample, univariate (scalar), multivariate (vector), matrix-variate (matrix).
"""
abstract type VariateForm end
struct Univariate    <: VariateForm end
struct Multivariate  <: VariateForm end
struct Matrixvariate <: VariateForm end

"""
`S <: Support{T}` specifies the support of sample elements as T,
either discrete, continuous or other.
"""
abstract type Support{N} end
const ValueSupport = Support{Float64}
struct ContinuousSupport{N <: Number} <: Support{N} end
abstract type CountableSupport{C} <: Support{C} end
struct ContiguousSupport{C <: Integer} <: CountableSupport{C} end
struct UnionSupport{N1, N2,
                    S1 <: Support{N1},
                    S2 <: Support{N2}} <:
                        Support{Union{N1, N2}} end

const Discrete = ContiguousSupport{Int}
const Continuous = ContinuousSupport{Float64}
const DiscontinuousSupport{I, F} =
    UnionSupport{I, F, <: CountableSupport{I},
                 ContinuousSupport{F}} where {I <: Number, F <: Number}
const Discontinuous = DiscontinuousSupport{Int, Float64}

## Sampleable

"""
    Sampleable{F<:VariateForm,S<:Support}

`Sampleable` is any type able to produce random values.
Parametrized by a `VariateForm` defining the dimension of samples
and a `Support` defining the domain of possibly sampled values.
Any `Sampleable` implements the `Base.rand` method.
"""
abstract type Sampleable{F<:VariateForm,S<:Support} end

"""
    length(s::Sampleable)

The length of each sample. Always returns `1` when `s` is univariate.
"""
Base.length(s::Sampleable) = prod(size(s))
Base.length(::Sampleable{Univariate}) = 1
Base.length(s::Sampleable{Multivariate}) = throw(MethodError(length, (s,)))

"""
    size(s::Sampleable)

The size (i.e. shape) of each sample. Always returns `()` when `s` is univariate, and
`(length(s),)` when `s` is multivariate.
"""
Base.size(s::Sampleable)
Base.size(s::Sampleable{Univariate}) = ()
Base.size(s::Sampleable{Multivariate}) = (length(s),)

"""
<<<<<<< HEAD
    eltype(s::Sampleable)
    eltype(::Support)
=======
    eltype(::Type{Sampleable})
>>>>>>> 78b5d96b

The default element type of a sample. This is the type of elements of the samples generated
by the `rand` method. However, one can provide an array of different element types to
store the samples using `rand!`.
"""
<<<<<<< HEAD
Base.eltype(::Sampleable{F, <: Support{N}}) where {F, N} = N
Base.eltype(::Support{N}) where {N} = N
=======
Base.eltype(::Type{<:Sampleable{F,Discrete}}) where {F} = Int
Base.eltype(::Type{<:Sampleable{F,Continuous}}) where {F} = Float64
>>>>>>> 78b5d96b

"""
    nsamples(s::Sampleable)

The number of values contained in one sample of `s`. Multiple samples are often organized
into an array, depending on the variate form.
"""
nsamples(t::Type{Sampleable}, x::Any)
nsamples(::Type{D}, x::Number) where {D<:Sampleable{Univariate}} = 1
nsamples(::Type{D}, x::AbstractArray) where {D<:Sampleable{Univariate}} = length(x)
nsamples(::Type{D}, x::AbstractArray{<:AbstractVector}) where {D<:Sampleable{Multivariate}} = length(x)
nsamples(::Type{D}, x::AbstractVector{<:Number}) where {D<:Sampleable{Multivariate}} = 1
nsamples(::Type{D}, x::AbstractMatrix) where {D<:Sampleable{Multivariate}} = size(x, 2)
nsamples(::Type{D}, x::AbstractMatrix{<:Number}) where {D<:Sampleable{Matrixvariate}} = 1
nsamples(::Type{D}, x::AbstractArray{<:AbstractMatrix{T}}) where {D<:Sampleable{Matrixvariate},T<:Number} = length(x)

"""
    Distribution{F<:VariateForm,S<:Support} <: Sampleable{F,S}

`Distribution` is a `Sampleable` generating random values from a probability
distribution. Distributions define a Probability Distribution Function (PDF)
to implement with `pdf` and a Cumulated Distribution Function (CDF) to implement
with `cdf`.
"""
abstract type Distribution{F<:VariateForm,S<:Support} <: Sampleable{F,S} end

const UnivariateDistribution{S<:Support}   = Distribution{Univariate,S}
const MultivariateDistribution{S<:Support} = Distribution{Multivariate,S}
const MatrixDistribution{S<:Support}       = Distribution{Matrixvariate,S}

const CountableDistribution{F<:VariateForm,
                            C<:CountableSupport} = Distribution{F,C}
const DiscreteDistribution{F<:VariateForm} = CountableDistribution{F,Discrete}
const ContinuousDistribution{F<:VariateForm} = Distribution{F,Continuous}

const CountableUnivariateDistribution{C<:CountableSupport} =
    UnivariateDistribution{C}
const DiscreteUnivariateDistribution =
    CountableUnivariateDistribution{Discrete}
const ContinuousUnivariateDistribution   = UnivariateDistribution{Continuous}

const CountableMultivariateDistribution{C<:CountableSupport} =
    MultivariateDistribution{C}
const DiscreteMultivariateDistribution =
    CountableMultivariateDistribution{Discrete}
const ContinuousMultivariateDistribution = MultivariateDistribution{Continuous}

const CountableMatrixDistribution{C<:CountableSupport} = MatrixDistribution{C}
const DiscreteMatrixDistribution = CountableMatrixDistribution{Discrete}
const ContinuousMatrixDistribution = MatrixDistribution{Continuous}


variate_form(::Type{<:Sampleable{VF, <:Support}}) where {VF<:VariateForm} = VF
value_support(::Type{<:Sampleable{<:VariateForm,VS}}) where {VS<:Support} = VS

# allow broadcasting over distribution objects
# to be decided: how to handle multivariate/matrixvariate distributions?
Broadcast.broadcastable(d::UnivariateDistribution) = Ref(d)


## TODO: the following types need to be improved
abstract type SufficientStats end
abstract type IncompleteDistribution end

const DistributionType{D<:Distribution} = Type{D}
const IncompleteFormulation = Union{DistributionType,IncompleteDistribution}

"""
    succprob(d::DiscreteUnivariateDistribution)

Get the probability of success.
"""
succprob(d::DiscreteUnivariateDistribution)

"""
    failprob(d::DiscreteUnivariateDistribution)

Get the probability of failure.
"""
failprob(d::DiscreteUnivariateDistribution)

# Temporary fix to handle RFunctions dependencies
"""
    @rand_rdist(::Distribution)

Mark a `Distribution` subtype as requiring RFunction calls. Since these calls
cannot accept an arbitrary random number generator as an input, this macro
creates new `rand(::Distribution, n::Int)` and
`rand!(::Distribution, X::AbstractArray)` functions that call the relevant
RFunction. Calls using another random number generator still work, but rely on
a quantile function to operate.
"""
macro rand_rdist(D)
    esc(quote
        function rand(d::$D, n::Int)
            [rand(d) for i in Base.OneTo(n)]
        end
        function rand!(d::$D, X::AbstractArray)
            for i in eachindex(X)
                X[i] = rand(d)
            end
            return X
        end
    end)
end<|MERGE_RESOLUTION|>--- conflicted
+++ resolved
@@ -62,24 +62,15 @@
 Base.size(s::Sampleable{Multivariate}) = (length(s),)
 
 """
-<<<<<<< HEAD
-    eltype(s::Sampleable)
-    eltype(::Support)
-=======
     eltype(::Type{Sampleable})
->>>>>>> 78b5d96b
+    eltype(::Type{Support})
 
 The default element type of a sample. This is the type of elements of the samples generated
 by the `rand` method. However, one can provide an array of different element types to
 store the samples using `rand!`.
 """
-<<<<<<< HEAD
-Base.eltype(::Sampleable{F, <: Support{N}}) where {F, N} = N
-Base.eltype(::Support{N}) where {N} = N
-=======
-Base.eltype(::Type{<:Sampleable{F,Discrete}}) where {F} = Int
-Base.eltype(::Type{<:Sampleable{F,Continuous}}) where {F} = Float64
->>>>>>> 78b5d96b
+Base.eltype(::Type{<:Sampleable{F, <: Support{N}}}) where {F, N} = N
+Base.eltype(::Type{<:Support{N}}) where {N} = N
 
 """
     nsamples(s::Sampleable)
