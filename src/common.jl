--- conflicted
+++ resolved
@@ -45,10 +45,6 @@
 """
 abstract type Sampleable{F<:VariateForm,S<:ValueSupport} end
 
-<<<<<<< HEAD
-=======
-
->>>>>>> e94d6704
 variate_form(::Type{<:Sampleable{VF}}) where {VF} = VF
 value_support(::Type{<:Sampleable{<:VariateForm,VS}}) where {VS} = VS
 
@@ -182,13 +178,8 @@
 # Implementation
 
 Instead of `pdf` one should implement `_pdf(d, x)` which does not have to check the size of
-<<<<<<< HEAD
-`x`. However, due to the fallback `_pdf(d, x) = exp(_logpdf(d, x))` usually it is sufficient
-to implement `_logpdf`.
-=======
 `x`. However, since the default definition of `pdf(d, x)` falls back to `logpdf(d, x)`
 usually it is sufficient to implement `logpdf`.
->>>>>>> e94d6704
 
 See also: [`logpdf`](@ref).
 """
@@ -236,23 +227,16 @@
 
 # TODO: deprecate?
 """
-<<<<<<< HEAD
-    pdf(d::Distribution{<:ArrayLikeVariate}, x)
-=======
     pdf(d::Distribution{ArrayLikeVariate{N}}, x) where {N}
->>>>>>> e94d6704
 
 Evaluate the probability density function of `d` at every element in a collection `x`.
 
 This function checks for every element of `x` if its size is compatible with distribution
 `d`. This check can be disabled by using `@inbounds`.
-<<<<<<< HEAD
-=======
 
 Here, `x` can be
 - an array of dimension `> N` with `size(x)[1:N] == size(d)`, or
 - an array of arrays `xi` of dimension `N` with `size(xi) == size(d)`.
->>>>>>> e94d6704
 """
 Base.@propagate_inbounds function pdf(
     d::Distribution{ArrayLikeVariate{N}}, x::AbstractArray{<:AbstractArray{<:Real,N}},
@@ -275,24 +259,17 @@
 end
 
 """
-<<<<<<< HEAD
-    logpdf(d::Distribution{<:ArrayLikeVariate}, x)
-=======
     logpdf(d::Distribution{ArrayLikeVariate{N}}, x) where {N}
->>>>>>> e94d6704
 
 Evaluate the logarithm of the probability density function of `d` at every element in a
 collection `x`.
 
 This function checks for every element of `x` if its size is compatible with distribution
 `d`. This check can be disabled by using `@inbounds`.
-<<<<<<< HEAD
-=======
 
 Here, `x` can be
 - an array of dimension `> N` with `size(x)[1:N] == size(d)`, or
 - an array of arrays `xi` of dimension `N` with `size(xi) == size(d)`.
->>>>>>> e94d6704
 """
 Base.@propagate_inbounds function logpdf(
     d::Distribution{ArrayLikeVariate{N}}, x::AbstractArray{<:AbstractArray{<:Real,N}},
@@ -315,19 +292,6 @@
 end
 
 """
-<<<<<<< HEAD
-    pdf!(
-        out::AbstractArray{<:Real},
-        d::Distribution{<:ArrayLikeVariate},
-        x,
-    )
-
-Compute the
-    x::AbstractArray{<:AbstractArray{<:Real,N}})
-"""
-Base.@propagate_inbounds function pdf!(
-    out::AbstractArray{<:Real,M},
-=======
     pdf!(out, d::Distribution{ArrayLikeVariate{N}}, x) where {N}
 
 Evaluate the probability density function of `d` at every element in a collection `x` and
@@ -351,7 +315,6 @@
 """
 Base.@propagate_inbounds function pdf!(
     out::AbstractArray{<:Real},
->>>>>>> e94d6704
     d::Distribution{ArrayLikeVariate{N}},
     x::AbstractArray{<:AbstractArray{<:Real,N},M}
 ) where {N,M}
@@ -359,11 +322,7 @@
 end
 
 Base.@propagate_inbounds function logpdf!(
-<<<<<<< HEAD
-    out::AbstractArray{<:Real,M},
-=======
-    out::AbstractArray{<:Real},
->>>>>>> e94d6704
+    out::AbstractArray{<:Real},
     d::Distribution{ArrayLikeVariate{N}},
     x::AbstractArray{<:AbstractArray{<:Real,N},M}
 ) where {N,M}
@@ -371,22 +330,6 @@
 end
 
 @inline function pdf!(
-<<<<<<< HEAD
-    out::AbstractArray{<:Real,M},
-    d::Distribution{ArrayLikeVariate{N}},
-    x::AbstractArray{<:Real},
-) where {N,M}
-    @boundscheck begin
-        ndims(x) == N + M || throw(
-            DimensionMismatch(
-                "number of dimensions of `x` ($(ndims(x))) must be equal to the sum of " *
-                "the dimensions of `d` ($N) and output `out` ($M)"
-            )
-        )
-        ntuple(i -> size(x, i), Val(N)) == size(d) ||
-            throw(DimensionMismatch("inconsistent array dimensions"))
-        ntuple(i -> size(x, i + N), Val(M)) == size(out) ||
-=======
     out::AbstractArray{<:Real},
     d::Distribution{ArrayLikeVariate{N}},
     x::AbstractArray{<:Real,M},
@@ -399,7 +342,6 @@
         ntuple(i -> size(x, i), Val(N)) == size(d) ||
             throw(DimensionMismatch("inconsistent array dimensions"))
         length(out) == prod(i -> size(x, i), (N + 1):M) ||
->>>>>>> e94d6704
             throw(DimensionMismatch("inconsistent array dimensions"))
     end
     return _pdf!(out, d, x)
@@ -415,23 +357,6 @@
     return out
 end
 
-<<<<<<< HEAD
-@inline function logpdf!(
-    out::AbstractArray{<:Real,M},
-    d::Distribution{ArrayLikeVariate{N}},
-    x::AbstractArray{<:Real},
-) where {N,M}
-    @boundscheck begin
-        ndims(x) == N + M || throw(
-            DimensionMismatch(
-                "number of dimensions of `x` ($(ndims(x))) must be equal to the sum of " *
-                "the dimensions of `d` ($N) and output `out` ($M)"
-            )
-        )
-        ntuple(i -> size(x, i), Val(N)) == size(d) ||
-            throw(DimensionMismatch("inconsistent array dimensions"))
-        ntuple(i -> size(x, i + N), Val(M)) == size(out) ||
-=======
 """
     logpdf!(out, d::Distribution{ArrayLikeVariate{N}}, x) where {N}
 
@@ -466,7 +391,6 @@
         ntuple(i -> size(x, i), Val(N)) == size(d) ||
             throw(DimensionMismatch("inconsistent array dimensions"))
         length(out) == prod(i -> size(x, i), (N + 1):M) ||
->>>>>>> e94d6704
             throw(DimensionMismatch("inconsistent array dimensions"))
     end
     return _logpdf!(out, d, x)
@@ -509,28 +433,12 @@
         ntuple(i -> size(x, i), Val(N)) == size(d) ||
             throw(DimensionMismatch("inconsistent array dimensions"))
     end
-<<<<<<< HEAD
-    # we use pairwise summation (https://github.com/JuliaLang/julia/pull/31020)
-    # to compute `sum(logpdf.((d,), eachvariate(x, V)))`
-    @inbounds broadcasted = Broadcast.broadcasted(
-        logpdf, (d,), eachvariate(x, ArrayLikeVariate{N}),
-    )
-    return sum(Broadcast.instantiate(broadcasted))
-=======
     return @inbounds sum(Base.Fix1(logpdf, d), eachvariate(x, ArrayLikeVariate{N}))
->>>>>>> e94d6704
 end
 Base.@propagate_inbounds function loglikelihood(
     d::Distribution{ArrayLikeVariate{N}}, x::AbstractArray{<:AbstractArray{<:Real,N}},
 ) where {N}
-<<<<<<< HEAD
-    # we use pairwise summation (https://github.com/JuliaLang/julia/pull/31020)
-    # to compute `sum(logpdf.((d,), x))`
-    broadcasted = Broadcast.broadcasted(logpdf, (d,), x)
-    return sum(Broadcast.instantiate(broadcasted))
-=======
     return sum(Base.Fix1(logpdf, d), x)
->>>>>>> e94d6704
 end
 
 ## TODO: the following types need to be improved
