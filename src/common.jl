--- conflicted
+++ resolved
@@ -68,11 +68,7 @@
 store the samples using `rand!`.
 """
 Base.eltype(::Sampleable{F, <: ValueSupport{N}}) where {F, N} = N
-<<<<<<< HEAD
-Base.eltype(::ValueSupport{N}) where N = N
-=======
 Base.eltype(::ValueSupport{N}) where {N} = N
->>>>>>> 0d99f670
 
 """
     nsamples(s::Sampleable)
@@ -113,8 +109,6 @@
 const DiscreteUnivariateDistribution =
     CountableUnivariateDistribution{Discrete}
 const ContinuousUnivariateDistribution   = UnivariateDistribution{Continuous}
-<<<<<<< HEAD
-
 const CountableMultivariateDistribution{C<:CountableSupport} =
     MultivariateDistribution{C}
 const DiscreteMultivariateDistribution =
@@ -129,8 +123,6 @@
 pdf(d::CountableDistribution, x) = pmf(d, x)
 logpdf(d::CountableDistribution) = logpmf(d)
 logpdf(d::CountableDistribution, x) = logpmf(d, x)
-=======
->>>>>>> 0d99f670
 
 const CountableMultivariateDistribution{C<:CountableSupport} =
     MultivariateDistribution{C}
