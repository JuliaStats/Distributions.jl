"""
    truncated(d, l, u):

Truncate a distribution between `l` and `u`.
Builds the most appropriate distribution for the type of `d`,
the fallback is constructing a `Truncated` wrapper.

To implement a specialized truncated form for a distribution `D`,
the method `truncate(d::D, l::T, u::T) where {T <: Real}`
should be implemented.

# Arguments
- `d::UnivariateDistribution`: The original distribution.
- `l::Real`: The lower bound of the truncation, which can be a finite value or `-Inf`.
- `u::Real`: The upper bound of the truncation, which can be a finite value of `Inf`.

Throws an error if `l >= u`.
"""
function truncated(d::UnivariateDistribution, l::Real, u::Real)
    return truncated(d, promote(l, u)...)
end

function truncated(d::UnivariateDistribution, l::T, u::T) where {T <: Real}
    l < u || error("lower bound should be less than upper bound.")
    T2 = promote_type(T, eltype(d))
    lcdf = isinf(l) ? zero(T2) : T2(cdf(d, l))
    ucdf = isinf(u) ? one(T2) : T2(cdf(d, u))
    tp = ucdf - lcdf
    Truncated(d, promote(l, u, lcdf, ucdf, tp, log(tp))...)
end

truncated(d::UnivariateDistribution, l::Integer, u::Integer) = truncated(d, float(l), float(u))

"""
    Truncated(d, l, u):

Create a generic wrapper for a truncated distribution.
Prefer calling the function `truncated(d, l, u)`, which can choose the appropriate
representation of the truncated distribution.

# Arguments
- `d::UnivariateDistribution`: The original distribution.
- `l::Real`: The lower bound of the truncation, which can be a finite value or `-Inf`.
- `u::Real`: The upper bound of the truncation, which can be a finite value of `Inf`.
"""
struct Truncated{D<:UnivariateDistribution, S<:Support, T <: Real} <: UnivariateDistribution{S}
    untruncated::D      # the original distribution (untruncated)
    lower::T      # lower bound
    upper::T      # upper bound
    lcdf::T       # cdf of lower bound
    ucdf::T       # cdf of upper bound

    tp::T         # the probability of the truncated part, i.e. ucdf - lcdf
    logtp::T      # log(tp), i.e. log(ucdf - lcdf)
    function Truncated(d::UnivariateDistribution, l::T, u::T, lcdf::T, ucdf::T, tp::T, logtp::T) where {T <: Real}
        new{typeof(d), value_support(typeof(d)), T}(d, l, u, lcdf, ucdf, tp, logtp)
    end
end

### Constructors
function Truncated(d::UnivariateDistribution, l::T, u::T) where {T <: Real}
    l < u || error("lower bound should be less than upper bound.")
    T2 = promote_type(T, eltype(d))
    lcdf = isinf(l) ? zero(T2) : T2(cdf(d, l))
    ucdf = isinf(u) ? one(T2) : T2(cdf(d, u))
    tp = ucdf - lcdf
    Truncated(d, promote(l, u, lcdf, ucdf, tp, log(tp))...)
end

Truncated(d::UnivariateDistribution, l::Integer, u::Integer) = Truncated(d, float(l), float(u))

@deprecate Truncated(d::UnivariateDistribution, l::Real, u::Real) truncated(d, l, u)

params(d::Truncated) = tuple(params(d.untruncated)..., d.lower, d.upper)
partype(d::Truncated) = partype(d.untruncated)
### range and support

islowerbounded(d::Truncated) = islowerbounded(d.untruncated) || isfinite(d.lower)
isupperbounded(d::Truncated) = isupperbounded(d.untruncated) || isfinite(d.upper)

minimum(d::Truncated) = max(minimum(d.untruncated), d.lower)
maximum(d::Truncated) = min(maximum(d.untruncated), d.upper)

<<<<<<< HEAD
insupport(d::Truncated{D,VS}, x::Real) where {VS<:Support, D<:UnivariateDistribution{VS}} =
    d.lower <= x <= d.upper && insupport(d.untruncated, x)

=======
function insupport(d::Truncated{D,<:Union{Discrete,Continuous}}, x::Real) where {D<:UnivariateDistribution}
    return d.lower <= x <= d.upper && insupport(d.untruncated, x)
end
>>>>>>> 2e7db3e4

### evaluation

quantile(d::Truncated, p::Real) = quantile(d.untruncated, d.lcdf + p * d.tp)

function _pdf(d::Truncated, x::T) where {T<:Real}
    if d.lower <= x <= d.upper
        pdf(d.untruncated, x) / d.tp
    else
        zero(T)
    end
end

function pdf(d::Truncated{<:UnivariateDistribution{<:ContinuousSupport}}, x::T) where {T<:Real}
    _pdf(d, float(x))
end

function pdf(d::Truncated{D}, x::T) where
    {D<:UnivariateDistribution{ContiguousSupport{Int}}, T<:Real}
    isinteger(x) || return zero(float(T))
    _pdf(d, x)
end

function pdf(d::Truncated{D}, x::T) where
    {D<:UnivariateDistribution{ContiguousSupport{Int}}, T<:Integer}
    _pdf(d, float(x))
end

function _logpdf(d::Truncated, x::T) where {T<:Real}
    if d.lower <= x <= d.upper
        logpdf(d.untruncated, x) - d.logtp
    else
        TF = float(T)
        -TF(Inf)
    end
end

function logpdf(d::Truncated{D}, x::T) where
    {D<:UnivariateDistribution{ContiguousSupport{Int}}, T<:Real}
    TF = float(T)
    isinteger(x) || return -TF(Inf)
    return _logpdf(d, x)
end

function logpdf(d::Truncated{D}, x::Integer) where
    {D<:UnivariateDistribution{ContiguousSupport{Int}}}
    _logpdf(d, x)
end

function logpdf(d::Truncated{D, <:ContinuousSupport}, x::T) where
    {D<:UnivariateDistribution{<:ContinuousSupport}, T<:Real}
    _logpdf(d, x)
end

# fallback to avoid method ambiguities
_cdf(d::Truncated, x::T) where {T<:Real} =
    x <= d.lower ? zero(T) :
    x >= d.upper ? one(T) :
    (cdf(d.untruncated, x) - d.lcdf) / d.tp

cdf(d::Truncated, x::Real) = _cdf(d, x)
cdf(d::Truncated, x::Integer) = _cdf(d, float(x)) # float conversion for stability

function _logcdf(d::Truncated, x::T) where {T<:Real}
    TF = float(T)
    if x <= d.lower
        -TF(Inf)
    elseif x >= d.upper
        zero(TF)
    else
        log(cdf(d.untruncated, x) - d.lcdf) - d.logtp
    end
end

logcdf(d::Truncated, x::Real) = _logcdf(d, x)
logcdf(d::Truncated, x::Integer) = _logcdf(d, x)

_ccdf(d::Truncated, x::T) where {T<:Real} =
    x <= d.lower ? one(T) :
    x >= d.upper ? zero(T) :
    (d.ucdf - cdf(d.untruncated, x)) / d.tp

ccdf(d::Truncated, x::Real) = _ccdf(d, x)
ccdf(d::Truncated, x::Integer) = _ccdf(d, float(x))

function _logccdf(d::Truncated, x::T) where {T<:Real}
    TF = float(T)
    if x <= d.lower
        zero(TF)
    elseif x >= d.upper
        -TF(Inf)
    else
        log(d.ucdf - cdf(d.untruncated, x)) - d.logtp
    end
end

logccdf(d::Truncated, x::Real) = _logccdf(d, x)
logccdf(d::Truncated, x::Integer) = _logccdf(d, x)

## random number generation

function _rand!(rng::AbstractRNG, d::Truncated)
    d0 = d.untruncated
    if d.tp > 0.25
        while true
            r = _rand!(rng, d0)
            if d.lower <= r <= d.upper
                return r
            end
        end
    else
        return quantile(d0, d.lcdf + rand(rng) * d.tp)
    end
end


## show

function show(io::IO, d::Truncated)
    print(io, "Truncated(")
    d0 = d.untruncated
    uml, namevals = _use_multline_show(d0)
    uml ? show_multline(io, d0, namevals) :
          show_oneline(io, d0, namevals)
    print(io, ", range=($(d.lower), $(d.upper)))")
    uml && println(io)
end

_use_multline_show(d::Truncated) = _use_multline_show(d.untruncated)


### specialized truncated distributions

include(joinpath("truncated", "normal.jl"))
include(joinpath("truncated", "exponential.jl"))
include(joinpath("truncated", "uniform.jl"))<|MERGE_RESOLUTION|>--- conflicted
+++ resolved
@@ -81,15 +81,9 @@
 minimum(d::Truncated) = max(minimum(d.untruncated), d.lower)
 maximum(d::Truncated) = min(maximum(d.untruncated), d.upper)
 
-<<<<<<< HEAD
-insupport(d::Truncated{D,VS}, x::Real) where {VS<:Support, D<:UnivariateDistribution{VS}} =
-    d.lower <= x <= d.upper && insupport(d.untruncated, x)
-
-=======
-function insupport(d::Truncated{D,<:Union{Discrete,Continuous}}, x::Real) where {D<:UnivariateDistribution}
+function insupport(d::Truncated{D,VS}, x::Real) where {VS<:Support, D<:UnivariateDistribution{VS}}
     return d.lower <= x <= d.upper && insupport(d.untruncated, x)
 end
->>>>>>> 2e7db3e4
 
 ### evaluation
 
