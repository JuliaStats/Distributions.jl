--- conflicted
+++ resolved
@@ -8,12 +8,7 @@
 - `l::Real`: The lower bound of the truncation, which can be a finite value or `-Inf`.
 - `u::Real`: The upper bound of the truncation, which can be a finite value of `Inf`.
 """
-<<<<<<< HEAD
-struct Truncated{D<:UnivariateDistribution, S<:Support} <:
-    UnivariateDistribution{S}
-=======
-struct Truncated{D<:UnivariateDistribution, S<:ValueSupport, T <: Real} <: UnivariateDistribution{S}
->>>>>>> 423c3fb4
+struct Truncated{D<:UnivariateDistribution, S<:Support, T <: Real} <: UnivariateDistribution{S}
     untruncated::D      # the original distribution (untruncated)
     lower::T      # lower bound
     upper::T      # upper bound
