"""
    truncated(d, l, u):

Truncate a distribution between `l` and `u`.
Builds the most appropriate distribution for the type of `d`,
the fallback is constructing a `Truncated` wrapper.

To implement a specialized truncated form for a distribution `D`,
the method `truncate(d::D, l::T, u::T) where {T <: Real}`
should be implemented.

# Arguments
- `d::UnivariateDistribution`: The original distribution.
- `l::Real`: The lower bound of the truncation, which can be a finite value or `-Inf`.
- `u::Real`: The upper bound of the truncation, which can be a finite value of `Inf`.

Throws an error if `l >= u`.
"""
function truncated(d::UnivariateDistribution, l::Real, u::Real)
    return truncated(d, promote(l, u)...)
end

function truncated(d::UnivariateDistribution, l::T, u::T) where {T <: Real}
    l < u || error("lower bound should be less than upper bound.")
    logcdf_l = logcdf(d, l)
    logcdf_u = logcdf(d, u)
    lcdf = exp(logcdf_l)
    ucdf = exp(logcdf_u)
    log_tp = logsubexp(logcdf_l, logcdf_u)
    tp = exp(log_tp)
    Truncated(d, promote(l, u, lcdf, ucdf, tp, log_tp)...)
end

truncated(d::UnivariateDistribution, l::Integer, u::Integer) = truncated(d, float(l), float(u))

"""
    Truncated(d, l, u):

Create a generic wrapper for a truncated distribution.
Prefer calling the function `truncated(d, l, u)`, which can choose the appropriate
representation of the truncated distribution.

# Arguments
- `d::UnivariateDistribution`: The original distribution.
- `l::Real`: The lower bound of the truncation, which can be a finite value or `-Inf`.
- `u::Real`: The upper bound of the truncation, which can be a finite value of `Inf`.
"""
struct Truncated{D<:UnivariateDistribution, S<:ValueSupport, T <: Real} <: UnivariateDistribution{S}
    untruncated::D      # the original distribution (untruncated)
    lower::T      # lower bound
    upper::T      # upper bound
    lcdf::T       # cdf of lower bound
    ucdf::T       # cdf of upper bound

    tp::T         # the probability of the truncated part, i.e. ucdf - lcdf
    logtp::T      # log(tp), i.e. log(ucdf - lcdf)
    function Truncated(d::UnivariateDistribution, l::T, u::T, lcdf::T, ucdf::T, tp::T, logtp::T) where {T <: Real}
        new{typeof(d), value_support(typeof(d)), T}(d, l, u, lcdf, ucdf, tp, logtp)
    end
end

<<<<<<< HEAD
### Constructors
function Truncated(d::UnivariateDistribution, l::T, u::T) where {T <: Real}
    truncated(d, l, u)
end

Truncated(d::UnivariateDistribution, l::Integer, u::Integer) = Truncated(d, float(l), float(u))

=======
### Constructors of `Truncated` are deprecated - users should call `truncated`
>>>>>>> e49b8448
@deprecate Truncated(d::UnivariateDistribution, l::Real, u::Real) truncated(d, l, u)

params(d::Truncated) = tuple(params(d.untruncated)..., d.lower, d.upper)
partype(d::Truncated) = partype(d.untruncated)
Base.eltype(::Type{Truncated{D, S, T} } ) where {D, S, T} = T

### range and support

islowerbounded(d::Truncated) = islowerbounded(d.untruncated) || isfinite(d.lower)
isupperbounded(d::Truncated) = isupperbounded(d.untruncated) || isfinite(d.upper)

minimum(d::Truncated) = max(minimum(d.untruncated), d.lower)
maximum(d::Truncated) = min(maximum(d.untruncated), d.upper)

function insupport(d::Truncated{D,<:Union{Discrete,Continuous}}, x::Real) where {D<:UnivariateDistribution}
    return d.lower <= x <= d.upper && insupport(d.untruncated, x)
end

### evaluation

quantile(d::Truncated, p::Real) = quantile(d.untruncated, d.lcdf + p * d.tp)

function pdf(d::Truncated, x::Real)
    result = pdf(d.untruncated, x) / d.tp
    return d.lower <= x <= d.upper ? result : zero(result)
end

function logpdf(d::Truncated, x::Real)
    result = logpdf(d.untruncated, x) - d.logtp
    return d.lower <= x <= d.upper ? result : oftype(result, -Inf)
end

function cdf(d::Truncated, x::Real)
    result = (cdf(d.untruncated, x) - d.lcdf) / d.tp
    return if x < d.lower
        zero(result)
    elseif x >= d.upper
        one(result)
    else
        result
    end
end

function logcdf(d::Truncated, x::Real)
    result = logsubexp(logcdf(d.untruncated, x), log(d.lcdf)) - d.logtp
    return if x < d.lower
        oftype(result, -Inf)
    elseif x >= d.upper
        zero(result)
    else
        result
    end
end

function ccdf(d::Truncated, x::Real)
    result = (d.ucdf - cdf(d.untruncated, x)) / d.tp
    return if x <= d.lower
        one(result)
    elseif x > d.upper
        zero(result)
    else
        result
    end
end

function logccdf(d::Truncated, x::Real)
    result = logsubexp(logccdf(d.untruncated, x), log1p(-d.ucdf)) - d.logtp
    return if x <= d.lower
        zero(result)
    elseif x > d.upper
        oftype(result, -Inf)
    else
        result
    end
end

## random number generation

function _rand!(rng::AbstractRNG, d::Truncated)
    d0 = d.untruncated
    if d.tp > 0.25
        while true
            r = _rand!(rng, d0)
            if d.lower <= r <= d.upper
                return r
            end
        end
    else
        return quantile(d0, d.lcdf + rand(rng) * d.tp)
    end
end


## show

function show(io::IO, d::Truncated)
    print(io, "Truncated(")
    d0 = d.untruncated
    uml, namevals = _use_multline_show(d0)
    uml ? show_multline(io, d0, namevals) :
          show_oneline(io, d0, namevals)
    print(io, ", range=($(d.lower), $(d.upper)))")
    uml && println(io)
end

_use_multline_show(d::Truncated) = _use_multline_show(d.untruncated)


### specialized truncated distributions

include(joinpath("truncated", "normal.jl"))
include(joinpath("truncated", "exponential.jl"))
include(joinpath("truncated", "uniform.jl"))<|MERGE_RESOLUTION|>--- conflicted
+++ resolved
@@ -59,17 +59,7 @@
     end
 end
 
-<<<<<<< HEAD
-### Constructors
-function Truncated(d::UnivariateDistribution, l::T, u::T) where {T <: Real}
-    truncated(d, l, u)
-end
-
-Truncated(d::UnivariateDistribution, l::Integer, u::Integer) = Truncated(d, float(l), float(u))
-
-=======
 ### Constructors of `Truncated` are deprecated - users should call `truncated`
->>>>>>> e49b8448
 @deprecate Truncated(d::UnivariateDistribution, l::Real, u::Real) truncated(d, l, u)
 
 params(d::Truncated) = tuple(params(d.untruncated)..., d.lower, d.upper)
