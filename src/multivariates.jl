##### Generic methods #####

"""
    length(d::MultivariateDistribution) -> Int

Return the sample dimension of distribution `d`.
"""
length(d::MultivariateDistribution)

"""
    size(d::MultivariateDistribution)

Return the sample size of distribution `d`, *i.e* `(length(d),)`.
"""
size(d::MultivariateDistribution)

## sampling

<<<<<<< HEAD
"""
    rand!([rng::AbstractRNG,] d::MultivariateDistribution, x::AbstractArray)

Draw samples and output them to a pre-allocated array x. Here, x can be either
a vector of length `dim(d)` or a matrix with `dim(d)` rows.
"""
rand!(rng::AbstractRNG, d::MultivariateDistribution, x::AbstractArray)

=======
>>>>>>> e94d6704
# multiple multivariate, must allocate matrix
# TODO: inconsistency with other `ArrayLikeVariate`s and `rand(s, (n,))` - maybe remove?
rand(rng::AbstractRNG, s::Sampleable{Multivariate}, n::Int) =
    @inbounds rand!(rng, sampler(s), Matrix{eltype(s)}(undef, length(s), n))
rand(rng::AbstractRNG, s::Sampleable{Multivariate,Continuous}, n::Int) =
    @inbounds rand!(rng, sampler(s), Matrix{float(eltype(s))}(undef, length(s), n))

## domain

"""
    insupport(d::MultivariateDistribution, x::AbstractArray)

If ``x`` is a vector, it returns whether x is within the support of ``d``.
If ``x`` is a matrix, it returns whether every column in ``x`` is within the support of ``d``.
"""
insupport{D<:MultivariateDistribution}(d::Union{D, Type{D}}, x::AbstractArray)

function insupport!(r::AbstractArray, d::Union{D,Type{D}}, X::AbstractMatrix) where D<:MultivariateDistribution
    n = length(r)
    size(X) == (length(d),n) ||
        throw(DimensionMismatch("Inconsistent array dimensions."))
    for i in 1:n
        @inbounds r[i] = insupport(d, view(X, :, i))
    end
    return r
end

insupport(d::Union{D,Type{D}}, X::AbstractMatrix) where {D<:MultivariateDistribution} =
    insupport!(BitArray(undef, size(X,2)), d, X)

## statistics

"""
    mean(d::MultivariateDistribution)

Compute the mean vector of distribution `d`.
"""
mean(d::MultivariateDistribution)

"""
    var(d::MultivariateDistribution)

Compute the vector of element-wise variances for distribution `d`.
"""
var(d::MultivariateDistribution)

"""
    entropy(d::MultivariateDistribution)

Compute the entropy value of distribution `d`.
"""
entropy(d::MultivariateDistribution)

"""
    entropy(d::MultivariateDistribution, b::Real)

Compute the entropy value of distribution ``d``, w.r.t. a given base.
"""
entropy(d::MultivariateDistribution, b::Real) = entropy(d) / log(b)

"""
    cov(d::MultivariateDistribution)

Compute the covariance matrix for distribution `d`. (`cor` is provided based on `cov`).
"""
cov(d::MultivariateDistribution)

"""
    cor(d::MultivariateDistribution)

Computes the correlation matrix for distribution `d`.
"""
function cor(d::MultivariateDistribution)
    C = cov(d)
    n = size(C, 1)
    @assert size(C, 2) == n
    R = Matrix{eltype(C)}(undef, n, n)

    for j = 1:n
        for i = 1:j-1
            @inbounds R[i, j] = R[j, i]
        end
        R[j, j] = 1.0
        for i = j+1:n
            @inbounds R[i, j] = C[i, j] / sqrt(C[i, i] * C[j, j])
        end
    end

    return R
end

<<<<<<< HEAD
# pdf and logpdf

"""
    pdf(d::MultivariateDistribution, x::AbstractArray)

Return the probability density of distribution `d` evaluated at `x`.

- If `x` is a vector, it returns the result as a scalar.
- If `x` is a matrix with n columns, it returns a vector `r` of length n, where `r[i]` corresponds
to `x[:,i]` (i.e. treating each column as a sample).

`pdf!(r, d, x)` will write the results to a pre-allocated array `r`.
"""
pdf(d::MultivariateDistribution, x::AbstractArray)

"""
    logpdf(d::MultivariateDistribution, x::AbstractArray)

Return the logarithm of probability density evaluated at `x`.

- If `x` is a vector, it returns the result as a scalar.
- If `x` is a matrix with n columns, it returns a vector `r` of length n, where `r[i]` corresponds to `x[:,i]`.

`logpdf!(r, d, x)` will write the results to a pre-allocated array `r`.
"""
logpdf(d::MultivariateDistribution, x::AbstractArray)

=======
>>>>>>> e94d6704
##### Specific distributions #####

for fname in ["dirichlet.jl",
              "multinomial.jl",
              "dirichletmultinomial.jl",
              "mvnormal.jl",
              "mvnormalcanon.jl",
              "mvlognormal.jl",
              "mvtdist.jl",
              "vonmisesfisher.jl"]
    include(joinpath("multivariate", fname))
end<|MERGE_RESOLUTION|>--- conflicted
+++ resolved
@@ -16,17 +16,6 @@
 
 ## sampling
 
-<<<<<<< HEAD
-"""
-    rand!([rng::AbstractRNG,] d::MultivariateDistribution, x::AbstractArray)
-
-Draw samples and output them to a pre-allocated array x. Here, x can be either
-a vector of length `dim(d)` or a matrix with `dim(d)` rows.
-"""
-rand!(rng::AbstractRNG, d::MultivariateDistribution, x::AbstractArray)
-
-=======
->>>>>>> e94d6704
 # multiple multivariate, must allocate matrix
 # TODO: inconsistency with other `ArrayLikeVariate`s and `rand(s, (n,))` - maybe remove?
 rand(rng::AbstractRNG, s::Sampleable{Multivariate}, n::Int) =
@@ -118,36 +107,6 @@
     return R
 end
 
-<<<<<<< HEAD
-# pdf and logpdf
-
-"""
-    pdf(d::MultivariateDistribution, x::AbstractArray)
-
-Return the probability density of distribution `d` evaluated at `x`.
-
-- If `x` is a vector, it returns the result as a scalar.
-- If `x` is a matrix with n columns, it returns a vector `r` of length n, where `r[i]` corresponds
-to `x[:,i]` (i.e. treating each column as a sample).
-
-`pdf!(r, d, x)` will write the results to a pre-allocated array `r`.
-"""
-pdf(d::MultivariateDistribution, x::AbstractArray)
-
-"""
-    logpdf(d::MultivariateDistribution, x::AbstractArray)
-
-Return the logarithm of probability density evaluated at `x`.
-
-- If `x` is a vector, it returns the result as a scalar.
-- If `x` is a matrix with n columns, it returns a vector `r` of length n, where `r[i]` corresponds to `x[:,i]`.
-
-`logpdf!(r, d, x)` will write the results to a pre-allocated array `r`.
-"""
-logpdf(d::MultivariateDistribution, x::AbstractArray)
-
-=======
->>>>>>> e94d6704
 ##### Specific distributions #####
 
 for fname in ["dirichlet.jl",
