--- conflicted
+++ resolved
@@ -18,7 +18,6 @@
 
 # multiple multivariate, must allocate matrix
 # TODO: inconsistency with other `ArrayLikeVariate`s and `rand(s, (n,))` - maybe remove?
-<<<<<<< HEAD
 function rand(rng::AbstractRNG, s::Sampleable{Multivariate}, n::Int)
     return _rand(rng, sampler(s), n)
 end
@@ -33,12 +32,6 @@
     end
     return out
 end
-=======
-rand(rng::AbstractRNG, s::Sampleable{Multivariate}, n::Int) =
-    rand!(rng, sampler(s), Matrix{eltype(s)}(undef, length(s), n))
-rand(rng::AbstractRNG, s::Sampleable{Multivariate,Continuous}, n::Int) =
-    rand!(rng, sampler(s), Matrix{float(eltype(s))}(undef, length(s), n))
->>>>>>> bbdd4f15
 
 ## domain
 
