--- conflicted
+++ resolved
@@ -107,10 +107,6 @@
     return true
 end
 
-<<<<<<< HEAD
-function StatsBase.mode(d::LKJCholesky)
-    factors = Matrix{float(partype(d))}(LinearAlgebra.I, size(d))
-=======
 function mode(d::LKJCholesky; check_args::Bool=true)
     @check_args(
         LKJCholesky,
@@ -118,7 +114,6 @@
         (η, η > 1, "mode is defined only when η > 1."),
     )
     factors = Matrix{eltype(d)}(LinearAlgebra.I, size(d))
->>>>>>> e4704210
     return LinearAlgebra.Cholesky(factors, d.uplo, 0)
 end
 
