--- conflicted
+++ resolved
@@ -9,7 +9,6 @@
     end
 end
 
-<<<<<<< HEAD
 isuncountable(x) = missing
 isuncountable(x::Number) = typeof(float(one(x))) ≡ typeof(one(x))
 
@@ -67,8 +66,6 @@
 Base.broadcast(::typeof(-), v::ZeroVector, x::Number) = fill(-x, v.len)
 Base.broadcast(::typeof(*), v::ZeroVector, ::Number) = v
 
-=======
->>>>>>> 78b5d96b
 ##### Utility functions
 
 isunitvec(v::AbstractVector) = (norm(v) - 1.0) < 1.0e-12
