--- conflicted
+++ resolved
@@ -97,16 +97,6 @@
 isprobvec(p::AbstractVector{<:Real}) =
     all(x -> x ≥ zero(x), p) && isapprox(sum(p), one(eltype(p)))
 
-<<<<<<< HEAD
-pnormalize!(v::AbstractVector{<:Real}) = (v ./= sum(v); v)
-
-add!(x::AbstractArray, y::AbstractVector) = broadcast!(+, x, x, y)
-add!(x::AbstractArray, y::Zeros) = x
-
-multiply!(x::AbstractArray, c::Number) = (x .*= c; x)
-
-exp!(x::AbstractArray) = (x .= exp.(x); x)
-
 sqrt!!(x::AbstractVector{<:Real}) = map(sqrt, x)
 function sqrt!!(x::Vector{<:Real})
     for i in eachindex(x)
@@ -115,8 +105,6 @@
     return x
 end
 
-=======
->>>>>>> 8bb4181b
 # get a type wide enough to represent all a distributions's parameters
 # (if the distribution is parametric)
 # if the distribution is not parametric, we need this to be a float so that
