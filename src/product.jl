--- conflicted
+++ resolved
@@ -119,14 +119,8 @@
     d::ArrayOfUnivariateDistribution{N},
     x::AbstractArray{<:Real,N},
 ) where {N}
-<<<<<<< HEAD
     @boundscheck size(x) == size(d)
     map!(Base.Fix1(rand, rng), x, d.dists)
-=======
-    for (i, di) in zip(eachindex(x), d.dists)
-        x[i] = rand(rng, di)
-    end
->>>>>>> bbdd4f15
     return x
 end
 
@@ -155,13 +149,9 @@
     d::FillArrayOfUnivariateDistribution{N},
     x::AbstractArray{<:Real,N},
 ) where {N}
-<<<<<<< HEAD
     @boundscheck size(x) == size(d)
     rand!(rng, first(d.dists), x)
     return x
-=======
-    return rand!(rng, sampler(first(d.dists)), x)
->>>>>>> bbdd4f15
 end
 
 # more efficient implementation of `_logpdf` for `Fill` array of univariate distributions
@@ -188,12 +178,8 @@
     d::ProductDistribution{N,M},
     A::AbstractArray{<:Real,N},
 ) where {N,M}
-<<<<<<< HEAD
     @boundscheck size(A) == size(d)
-    @inbounds for (di, Ai) in zip(d.dists, eachvariate(A, ArrayLikeVariate{M}))
-=======
     for (di, Ai) in zip(d.dists, eachvariate(A, ArrayLikeVariate{M}))
->>>>>>> bbdd4f15
         rand!(rng, di, Ai)
     end
     return A
@@ -233,12 +219,8 @@
     d::ProductDistribution{N,M,<:FillArrays.AbstractFill},
     A::AbstractArray{<:Real,N},
 ) where {N,M}
-<<<<<<< HEAD
     @boundscheck size(A) == size(d)
-    @inbounds rand!(rng, sampler(first(d.dists)), A)
-=======
     rand!(rng, sampler(first(d.dists)), A)
->>>>>>> bbdd4f15
     return A
 end
 
