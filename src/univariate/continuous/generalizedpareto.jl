--- conflicted
+++ resolved
@@ -53,12 +53,8 @@
 function GeneralizedPareto(σ::Real, ξ::Real; check_args::Bool=true)
     GeneralizedPareto(zero(σ), σ, ξ; check_args=check_args)
 end
-<<<<<<< HEAD
-GeneralizedPareto(σ::Real, ξ::Real) = GeneralizedPareto(zero(σ), σ, ξ)
-GeneralizedPareto(ξ::Real=1.0) = GeneralizedPareto(zero(ξ), one(ξ), ξ; check_args=false)
-=======
+
 GeneralizedPareto() = GeneralizedPareto{Float64}(0.0, 1.0, 1.0)
->>>>>>> 1c44a2ae
 
 minimum(d::GeneralizedPareto) = d.μ
 maximum(d::GeneralizedPareto{T}) where {T<:Real} = d.ξ < 0 ? d.μ - d.σ / d.ξ : Inf
