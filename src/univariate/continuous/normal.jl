"""
    Normal(μ,σ)

The *Normal distribution* with mean `μ` and standard deviation `σ≥0` has probability density function

```math
f(x; \\mu, \\sigma) = \\frac{1}{\\sqrt{2 \\pi \\sigma^2}}
\\exp \\left( - \\frac{(x - \\mu)^2}{2 \\sigma^2} \\right)
```

Note that if `σ == 0`, then the distribution is a point mass concentrated at `μ`.
Though not technically a continuous distribution, it is allowed so as to account for cases where `σ` may have underflowed,
and the functions are defined by taking the pointwise limit as ``σ → 0``.

```julia
Normal()          # standard Normal distribution with zero mean and unit variance
Normal(mu)        # Normal distribution with mean mu and unit variance
Normal(mu, sig)   # Normal distribution with mean mu and variance sig^2

params(d)         # Get the parameters, i.e. (mu, sig)
mean(d)           # Get the mean, i.e. mu
std(d)            # Get the standard deviation, i.e. sig
```

External links

* [Normal distribution on Wikipedia](http://en.wikipedia.org/wiki/Normal_distribution)

"""
struct Normal{T<:Number} <: UnivariateDistribution{ContinuousSupport{T}}
    μ::T
    σ::T
    Normal{T}(µ::T, σ::T) where {T<:Number} = new{T}(µ, σ)
end

function Normal(μ::T, σ::T; check_args=true) where {T <: Number}
    if check_args
        @check_uncountable(Normal, μ)
        @check_args(Normal, σ >= zero(σ))
    end
    return Normal{T}(μ, σ)
end

#### Outer constructors
Normal(μ::Number, σ::Number) = Normal(promote(μ, σ)...)
Normal(μ::Rational, σ::Rational) = Normal(float(μ), float(σ))
Normal(μ::Integer, σ::Integer) = Normal(float(μ), float(σ))
Normal(μ::T) where {T <: Number} = Normal(μ, T(one(T)))
Normal() = Normal(0.0, 1.0, check_args=false)

const Gaussian = Normal

# #### Conversions
convert(::Type{Normal{T}}, μ::S, σ::S) where {T <: Real, S <: Real} = Normal(T(μ), T(σ))
convert(::Type{Normal{T}}, d::Normal{S}) where {T <: Real, S <: Real} = Normal(T(d.μ), T(d.σ), check_args=false)

@distr_support Normal -Inf Inf

#### Parameters

params(d::Normal) = (d.μ, d.σ)
@inline partype(d::Normal{T}) where {T<:Real} = T

location(d::Normal) = d.μ
scale(d::Normal) = d.σ

<<<<<<< HEAD
=======
Base.eltype(::Type{Normal{T}}) where {T} = T

>>>>>>> 802a65b9
#### Statistics

mean(d::Normal) = d.μ
median(d::Normal) = d.μ
mode(d::Normal) = d.μ

var(d::Normal) = abs2(d.σ)
std(d::Normal) = d.σ
skewness(d::Normal{T}) where {T} = zero(one(T))
kurtosis(d::Normal{T}) where {T} = zero(one(T))

entropy(d::Normal{T}) where {T<:Real} = (log2π + 1)/2 + log(d.σ)

#### Evaluation

# Helpers
"""
    xval(d::Normal, z::Real)

Computes the x-value based on a Normal distribution and a z-value.
"""
function xval(d::Normal{T}, z::Real) where {T}
    if isinf(z) && iszero(d.σ)
        d.μ + one(d.σ) * z
    else
        d.μ + d.σ * typeof(one(T))(z)
    end
end
"""
    zval(d::Normal, x::Real)

Computes the z-value based on a Normal distribution and a x-value.
"""
zval(d::Normal, x::Number) = (x - d.μ) / d.σ

gradlogpdf(d::Normal, x::Real) = -zval(d, x) / d.σ

# logpdf
_normlogpdf(z::Real) = -(abs2(z) + log2π)/2

function logpdf(d::Normal, x::Real)
    μ, σ = d.μ, d.σ
    if iszero(d.σ)
        if x == μ
            z = zval(Normal(μ, one(σ)), x)
        else
            z = zval(d, x)
            σ = one(σ)
        end
    else
        z = zval(Normal(μ, σ), x)
    end
    return _normlogpdf(z) - log(σ)
end

# pdf
_normpdf(z::Real) = exp(-abs2(z)/2) * invsqrt2π

function pdf(d::Normal, x::Real)
    μ, σ = d.μ, d.σ
    if iszero(σ)
        if x == μ
            z = zval(Normal(μ, one(σ)), x)
        else
            z = zval(d, x)
            σ = one(σ)
        end
    else
        z = zval(Normal(μ, σ), x)
    end
    return _normpdf(z) / σ
end

# logcdf
function _normlogcdf(z::Real)
    if z < -one(z)
        return log(erfcx(-z * invsqrt2)/2) - abs2(z)/2
    else
        return log1p(-erfc(z * invsqrt2)/2)
    end
end

function logcdf(d::Normal, x::Real)
    if iszero(d.σ) && x == d.μ
        z = zval(Normal(zero(d.μ), d.σ), one(x))
    else
        z = zval(d, x)
    end
    return _normlogcdf(z)
end

# logccdf
function _normlogccdf(z::Real)
    if z > one(z)
        return log(erfcx(z * invsqrt2)/2) - abs2(z)/2
    else
        return log1p(-erfc(-z * invsqrt2)/2)
    end
end

function logccdf(d::Normal, x::Real)
    if iszero(d.σ) && x == d.μ
        z = zval(Normal(zero(d.μ), d.σ), one(x))
    else
        z = zval(d, x)
    end
    return _normlogccdf(z)
end

# cdf
_normcdf(z::Real) = erfc(-z * invsqrt2)/2

function cdf(d::Normal, x::Real)
    if iszero(d.σ) && x == d.μ
        z = zval(Normal(zero(d.μ), d.σ), one(x))
    else
        z = zval(d, x)
    end
    return _normcdf(z)
end

# ccdf
_normccdf(z::Real) = erfc(z * invsqrt2)/2

function ccdf(d::Normal, x::Real)
    if iszero(d.σ) && x == d.μ
        z = zval(Normal(zero(d.μ), d.σ), one(x))
    else
        z = zval(d, x)
    end
    return _normccdf(z)
end

# quantile
<<<<<<< HEAD
function quantile(d::Normal{T}, p::Real) where {T}
    if iszero(d.σ)
        if iszero(p)
            T(-Inf)
        elseif isone(p)
            T(Inf)
        else
            T(0.5)
        end
    end
    T(xval(d, -erfcinv(2p) * sqrt2))
end
# cquantile
function cquantile(d::Normal{T}, q::Real) where {T}
    if iszero(d.σ)
        if iszero(q)
            T(Inf)
        elseif isone(q)
            T(-Inf)
        else
            T(0.5)
        end
    end
    T(xval(d, erfcinv(2q) * sqrt2))
=======
function quantile(d::Normal, p::Real)
    # Promote to ensure that we don't compute erfcinv in low precision and then promote
    _p, _μ, _σ = promote(float(p), d.μ, d.σ)
    q = xval(d, -erfcinv(2*_p) * sqrt2)
    if isnan(_p)
        return oftype(q, _p)
    elseif iszero(_σ)
        # Quantile not uniquely defined at p=0 and p=1 when σ=0
        if iszero(_p)
            return oftype(q, -Inf)
        elseif isone(_p)
            return oftype(q, Inf)
        else
            return oftype(q, _μ)
        end
    end
    return q
>>>>>>> 802a65b9
end

# cquantile
function cquantile(d::Normal, p::Real)
    # Promote to ensure that we don't compute erfcinv in low precision and then promote
    _p, _μ, _σ = promote(float(p), d.μ, d.σ)
    q = xval(d, erfcinv(2*_p) * sqrt2)
    if isnan(_p)
        return oftype(q, _p)
    elseif iszero(d.σ)
        # Quantile not uniquely defined at p=0 and p=1 when σ=0
        if iszero(_p)
            return oftype(q, Inf)
        elseif isone(_p)
            return oftype(q, -Inf)
        else
            return oftype(q, _μ)
        end
    end
    return q
end

mgf(d::Normal, t::Real) = exp(t * d.μ + d.σ^2 / 2 * t^2)
cf(d::Normal, t::Real) = exp(im * t * d.μ - d.σ^2 / 2 * t^2)

#### Sampling

rand(rng::AbstractRNG, d::Normal{T}) where {T} =
    d.μ + d.σ * randn(rng, typeof(one(T)))

#### Fitting

struct NormalStats <: SufficientStats
    s::Float64    # (weighted) sum of x
    m::Float64    # (weighted) mean of x
    s2::Float64   # (weighted) sum of (x - μ)^2
    tw::Float64    # total sample weight
end

function suffstats(::Type{<:Normal}, x::AbstractArray{T}) where T<:Real
    n = length(x)

    # compute s
    s = x[1]
    for i = 2:n
        @inbounds s += x[i]
    end
    m = s / n

    # compute s2
    s2 = abs2(x[1] - m)
    for i = 2:n
        @inbounds s2 += abs2(x[i] - m)
    end

    NormalStats(s, m, s2, n)
end

function suffstats(::Type{<:Normal}, x::AbstractArray{T}, w::AbstractArray{Float64}) where T<:Real
    n = length(x)

    # compute s
    tw = w[1]
    s = w[1] * x[1]
    for i = 2:n
        @inbounds wi = w[i]
        @inbounds s += wi * x[i]
        tw += wi
    end
    m = s / tw

    # compute s2
    s2 = w[1] * abs2(x[1] - m)
    for i = 2:n
        @inbounds s2 += w[i] * abs2(x[i] - m)
    end

    NormalStats(s, m, s2, tw)
end

# Cases where μ or σ is known

struct NormalKnownMu <: IncompleteDistribution
    μ::Float64
end

struct NormalKnownMuStats <: SufficientStats
    μ::Float64      # known mean
    s2::Float64     # (weighted) sum of (x - μ)^2
    tw::Float64     # total sample weight
end

function suffstats(g::NormalKnownMu, x::AbstractArray{T}) where T<:Real
    μ = g.μ
    s2 = abs2(x[1] - μ)
    for i = 2:length(x)
        @inbounds s2 += abs2(x[i] - μ)
    end
    NormalKnownMuStats(g.μ, s2, length(x))
end

function suffstats(g::NormalKnownMu, x::AbstractArray{T}, w::AbstractArray{Float64}) where T<:Real
    μ = g.μ
    s2 = abs2(x[1] - μ) * w[1]
    tw = w[1]
    for i = 2:length(x)
        @inbounds wi = w[i]
        @inbounds s2 += abs2(x[i] - μ) * wi
        tw += wi
    end
    NormalKnownMuStats(g.μ, s2, tw)
end

struct NormalKnownSigma <: IncompleteDistribution
    σ::Float64

    function NormalKnownSigma(σ::Float64)
        σ > 0 || throw(ArgumentError("σ must be a positive value."))
        new(σ)
    end
end

struct NormalKnownSigmaStats <: SufficientStats
    σ::Float64      # known std.dev
    sx::Float64      # (weighted) sum of x
    tw::Float64     # total sample weight
end

function suffstats(g::NormalKnownSigma, x::AbstractArray{T}) where T<:Real
    NormalKnownSigmaStats(g.σ, sum(x), Float64(length(x)))
end

function suffstats(g::NormalKnownSigma, x::AbstractArray{T}, w::AbstractArray{T}) where T<:Real
    NormalKnownSigmaStats(g.σ, dot(x, w), sum(w))
end

# fit_mle based on sufficient statistics

fit_mle(::Type{<:Normal}, ss::NormalStats) = Normal(ss.m, sqrt(ss.s2 / ss.tw))
fit_mle(g::NormalKnownMu, ss::NormalKnownMuStats) = Normal(g.μ, sqrt(ss.s2 / ss.tw))
fit_mle(g::NormalKnownSigma, ss::NormalKnownSigmaStats) = Normal(ss.sx / ss.tw, g.σ)

# generic fit_mle methods

function fit_mle(::Type{<:Normal}, x::AbstractArray{T}; mu::Float64=NaN, sigma::Float64=NaN) where T<:Real
    if isnan(mu)
        if isnan(sigma)
            fit_mle(Normal, suffstats(Normal, x))
        else
            g = NormalKnownSigma(sigma)
            fit_mle(g, suffstats(g, x))
        end
    else
        if isnan(sigma)
            g = NormalKnownMu(mu)
            fit_mle(g, suffstats(g, x))
        else
            Normal(mu, sigma)
        end
    end
end

function fit_mle(::Type{<:Normal}, x::AbstractArray{T}, w::AbstractArray{Float64}; mu::Float64=NaN, sigma::Float64=NaN) where T<:Real
    if isnan(mu)
        if isnan(sigma)
            fit_mle(Normal, suffstats(Normal, x, w))
        else
            g = NormalKnownSigma(sigma)
            fit_mle(g, suffstats(g, x, w))
        end
    else
        if isnan(sigma)
            g = NormalKnownMu(mu)
            fit_mle(g, suffstats(g, x, w))
        else
            Normal(mu, sigma)
        end
    end
end<|MERGE_RESOLUTION|>--- conflicted
+++ resolved
@@ -64,11 +64,8 @@
 location(d::Normal) = d.μ
 scale(d::Normal) = d.σ
 
-<<<<<<< HEAD
-=======
 Base.eltype(::Type{Normal{T}}) where {T} = T
 
->>>>>>> 802a65b9
 #### Statistics
 
 mean(d::Normal) = d.μ
@@ -203,32 +200,6 @@
 end
 
 # quantile
-<<<<<<< HEAD
-function quantile(d::Normal{T}, p::Real) where {T}
-    if iszero(d.σ)
-        if iszero(p)
-            T(-Inf)
-        elseif isone(p)
-            T(Inf)
-        else
-            T(0.5)
-        end
-    end
-    T(xval(d, -erfcinv(2p) * sqrt2))
-end
-# cquantile
-function cquantile(d::Normal{T}, q::Real) where {T}
-    if iszero(d.σ)
-        if iszero(q)
-            T(Inf)
-        elseif isone(q)
-            T(-Inf)
-        else
-            T(0.5)
-        end
-    end
-    T(xval(d, erfcinv(2q) * sqrt2))
-=======
 function quantile(d::Normal, p::Real)
     # Promote to ensure that we don't compute erfcinv in low precision and then promote
     _p, _μ, _σ = promote(float(p), d.μ, d.σ)
@@ -246,7 +217,6 @@
         end
     end
     return q
->>>>>>> 802a65b9
 end
 
 # cquantile
