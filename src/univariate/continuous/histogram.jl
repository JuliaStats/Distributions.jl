--- conflicted
+++ resolved
@@ -50,11 +50,7 @@
 		ccdf ./= ccdf[1]
 		@assert iszero(ccdf[end]) && isone(ccdf[1])
 		aliastable = AliasTable(P)
-<<<<<<< HEAD
-		new{Tp,Tb,TB,TP,typeof(aliastable)}(B, P, cdf, ccdf, aliastable)
-=======
-		new{Tb,Tp,TB,TP,typeof(aliastable)}(B, P, pdf, cdf, aliastable)
->>>>>>> 68125991
+		new{Tb,Tp,TB,TP,typeof(aliastable)}(B, P, cdf, ccdf, aliastable)
 	end
 end
 
@@ -111,14 +107,10 @@
 mode(d::HistogramDist) = @inbounds d.B[argmax(d.P)]
 
 #### Evaluation
-<<<<<<< HEAD
 interplinear(a::Real, b::Real, x::Real) = interplinear(promote(a,b,x)...)
 interplinear(a::T, b::T, x::T) where {T<:Integer} = a + x*(b-a)
 interplinear(a::T, b::T, x::T) where {T<:AbstractFloat} = ((x,a,b) = x<T(0.5) ? (x,a,b) : (1-x,b,a); S=b-a; s = abs(b)>abs(a) ? (S-b)+a : (S+a)-b; (a+x*S)-x*s)
-function pdf(d::HistogramDist{Tp}, x::Real) where {Tp}
-=======
 function pdf(d::HistogramDist{Tb,Tp}, x::Real) where {Tb,Tp}
->>>>>>> 68125991
 	i = searchsortedlast(d.B, x)
 	@inbounds(0 < i < length(d.B) ? d.P[i] / (d.B[i+1] - d.B[i]) : zero(Tp)) :: Tp
 end
@@ -126,7 +118,7 @@
 	i = searchsortedlast(d.B, x)
 	@inbounds(i ≤ 0 ? zero(Tp) : i ≥ length(d.B) ? one(Tp) : interplinear(d._cdf[i], d._cdf[i+1], (x-d.B[i])/(d.B[i+1]-d.B[i]))) :: Tp
 end
-function ccdf(d::HistogramDist{Tp}, x::Real) where {Tp}
+function ccdf(d::HistogramDist{Tb,Tp}, x::Real) where {Tb,Tp}
 	i = searchsortedlast(d.B, x)
 	@inbounds(i ≤ 0 ? one(Tp) : i ≥ length(d.B) ? zero(Tp) : interplinear(d._ccdf[i], d._ccdf[i+1], (x-d.B[i])/(d.B[i+1]-d.B[i]))) :: Tp
 end
