--- conflicted
+++ resolved
@@ -70,11 +70,6 @@
 
 #### Evaluation
 
-<<<<<<< HEAD
-pdf(d::Uniform{T}, x::Real) where {T<:Real} = insupport(d, x) ? 1 / (d.b - d.a) : zero(T)
-logpdf(d::Uniform{T}, x::Real) where {T<:Real} = insupport(d, x) ? -log(d.b - d.a) : -T(Inf)
-gradlogpdf(d::Uniform, x::Real) = zero(partype(d)) / oneunit(x)
-=======
 function pdf(d::Uniform, x::Real)
     val = inv(d.b - d.a)
     return insupport(d, x) ? val : zero(val)
@@ -83,8 +78,7 @@
     diff = d.b - d.a
     return insupport(d, x) ? -log(diff) : log(zero(diff))
 end
-gradlogpdf(d::Uniform{T}, x::Real) where {T<:Real} = zero(T)
->>>>>>> 9ae5ab27
+gradlogpdf(d::Uniform, x::Real) = zero(partype(d)) / oneunit(x)
 
 function cdf(d::Uniform, x::Real)
     a, b = params(d)
