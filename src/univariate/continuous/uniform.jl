"""
    Uniform(a,b)

The *continuous uniform distribution* over an interval ``[a, b]`` has probability density function

```math
f(x; a, b) = \\frac{1}{b - a}, \\quad a \\le x \\le b
```

```julia
Uniform()        # Uniform distribution over [0, 1]
Uniform(a, b)    # Uniform distribution over [a, b]

params(d)        # Get the parameters, i.e. (a, b)
minimum(d)       # Get the lower bound, i.e. a
maximum(d)       # Get the upper bound, i.e. b
location(d)      # Get the location parameter, i.e. a
scale(d)         # Get the scale parameter, i.e. b - a
```

External links

* [Uniform distribution (continuous) on Wikipedia](http://en.wikipedia.org/wiki/Uniform_distribution_(continuous))

"""
struct Uniform{T<:Real} <: ContinuousUnivariateDistribution
    a::T
    b::T
    Uniform{T}(a::T, b::T) where {T <: Real} = new{T}(a, b)
end

function Uniform(a::T, b::T; check_args=true) where {T <: Real}
    check_args && @check_args(Uniform, a < b)
    return Uniform{T}(a, b)
end

Uniform(a::Real, b::Real) = Uniform(promote(a, b)...)
Uniform(a::Integer, b::Integer) = Uniform(float(a), float(b))
Uniform() = Uniform(0.0, 1.0, check_args=false)

@distr_support Uniform d.a d.b

#### Conversions
convert(::Type{Uniform{T}}, a::Real, b::Real) where {T<:Real} = Uniform(T(a), T(b))
convert(::Type{Uniform{T}}, d::Uniform{S}) where {T<:Real, S<:Real} = Uniform(T(d.a), T(d.b), check_args=false)

#### Parameters

params(d::Uniform) = (d.a, d.b)
partype(::Uniform{T}) where {T<:Real} = T

location(d::Uniform) = d.a
scale(d::Uniform) = d.b - d.a


#### Statistics

mean(d::Uniform) = middle(d.a, d.b)
median(d::Uniform) = mean(d)
mode(d::Uniform) = mean(d)
modes(d::Uniform) = Float64[]

var(d::Uniform) = (w = d.b - d.a; w^2 / 12)

skewness(d::Uniform{T}) where {T<:Real} = zero(T)
kurtosis(d::Uniform{T}) where {T<:Real} = -6/5*one(T)

entropy(d::Uniform) = log(d.b - d.a)


#### Evaluation

pdf(d::Uniform{T}, x::Real) where {T<:Real} = insupport(d, x) ? 1 / (d.b - d.a) : zero(T)
logpdf(d::Uniform{T}, x::Real) where {T<:Real} = insupport(d, x) ? -log(d.b - d.a) : -T(Inf)
<<<<<<< HEAD
gradlogpdf(d::Uniform{T}, x::U) where {T<:Real, U<:Real} = zero(T) / oneunit(U)
=======
gradlogpdf(d::Uniform{T}, x::Real) where {T<:Real} = zero(T)
>>>>>>> 60c351b7

function cdf(d::Uniform{T}, x::Real) where T<:Real
    (a, b) = params(d)
    x <= a ? zero(T) :
    x >= d.b ? one(T) : (x - a) / (b - a)
end

function ccdf(d::Uniform{T}, x::Real) where T<:Real
    (a, b) = params(d)
    x <= a ? one(T) :
    x >= d.b ? zero(T) : (b - x) / (b - a)
end

quantile(d::Uniform, p::Real) = d.a + p * (d.b - d.a)
cquantile(d::Uniform, p::Real) = d.b + p * (d.a - d.b)


function mgf(d::Uniform, t::Real)
    (a, b) = params(d)
    u = (b - a) * t / 2
    u == zero(u) && return one(u)
    v = (a + b) * t / 2
    exp(v) * (sinh(u) / u)
end

function cf(d::Uniform, t::Real)
    (a, b) = params(d)
    u = (b - a) * t / 2
    u == zero(u) && return complex(one(u))
    v = (a + b) * t / 2
    cis(v) * (sin(u) / u)
end


#### Sampling

rand(rng::AbstractRNG, d::Uniform) = d.a + (d.b - d.a) * rand(rng)

rand!(rng::AbstractRNG, d::Uniform, A::AbstractArray) =
    A .= quantile.(d, rand!(rng, A))


#### Fitting

function fit_mle(::Type{<:Uniform}, x::AbstractArray{T}) where T<:Real
    if isempty(x)
        throw(ArgumentError("x cannot be empty."))
    end

    xmin = xmax = x[1]
    for i = 2:length(x)
        xi = x[i]
        if xi < xmin
            xmin = xi
        elseif xi > xmax
            xmax = xi
        end
    end

    Uniform(xmin, xmax)
end<|MERGE_RESOLUTION|>--- conflicted
+++ resolved
@@ -72,11 +72,7 @@
 
 pdf(d::Uniform{T}, x::Real) where {T<:Real} = insupport(d, x) ? 1 / (d.b - d.a) : zero(T)
 logpdf(d::Uniform{T}, x::Real) where {T<:Real} = insupport(d, x) ? -log(d.b - d.a) : -T(Inf)
-<<<<<<< HEAD
 gradlogpdf(d::Uniform{T}, x::U) where {T<:Real, U<:Real} = zero(T) / oneunit(U)
-=======
-gradlogpdf(d::Uniform{T}, x::Real) where {T<:Real} = zero(T)
->>>>>>> 60c351b7
 
 function cdf(d::Uniform{T}, x::Real) where T<:Real
     (a, b) = params(d)
