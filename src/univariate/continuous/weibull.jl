--- conflicted
+++ resolved
@@ -138,10 +138,7 @@
 
 #### Sampling
 
-<<<<<<< HEAD
 rand(rng::AbstractRNG, d::Weibull) = xval(d, randexp(rng))
-=======
-rand(rng::AbstractRNG, d::Weibull) = xv(d, randexp(rng))
 
 #### Fit model
 
@@ -193,5 +190,4 @@
 
     θ = mean(x.^α)^(1 / α)
     return Weibull(α, θ)
-end
->>>>>>> a0cb0969
+end