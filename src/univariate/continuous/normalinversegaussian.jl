"""
    NormalInverseGaussian(μ,α,β,δ)

The *Normal-inverse Gaussian distribution* with location `μ`, tail heaviness `α`, asymmetry parameter `β` and scale `δ` has probability density function

```math
f(x; \\mu, \\alpha, \\beta, \\delta) = \\frac{\\alpha\\delta K_1 \\left(\\alpha\\sqrt{\\delta^2 + (x - \\mu)^2}\\right)}{\\pi \\sqrt{\\delta^2 + (x - \\mu)^2}} \\; e^{\\delta \\gamma + \\beta (x - \\mu)}
```
where ``K_j`` denotes a modified Bessel function of the third kind.


External links

* [Normal-inverse Gaussian distribution on Wikipedia](http://en.wikipedia.org/wiki/Normal-inverse_Gaussian_distribution)

"""
struct NormalInverseGaussian{T<:Real} <: ContinuousUnivariateDistribution
    μ::T
    α::T
    β::T
    δ::T

    function NormalInverseGaussian{T}(μ::T, α::T, β::T, δ::T) where T
        new{T}(μ, α, β, δ)
    end
end

NormalInverseGaussian(μ::T, α::T, β::T, δ::T) where {T<:Real} = NormalInverseGaussian{T}(μ, α, β, δ)
NormalInverseGaussian(μ::Real, α::Real, β::Real, δ::Real) = NormalInverseGaussian(promote(μ, α, β, δ)...)
function NormalInverseGaussian(μ::Integer, α::Integer, β::Integer, δ::Integer)
    NormalInverseGaussian(Float64(μ), Float64(α), Float64(β), Float64(δ))
end

@distr_support NormalInverseGaussian -Inf Inf

#### Conversions
function convert(::Type{NormalInverseGaussian{T}}, μ::Real, α::Real, β::Real, δ::Real) where T<:Real
    NormalInverseGaussian(T(μ), T(α), T(β), T(δ))
end
function convert(::Type{NormalInverseGaussian{T}}, d::NormalInverseGaussian{S}) where {T <: Real, S <: Real}
    NormalInverseGaussian(T(d.μ), T(d.α), T(d.β), T(d.δ))
end

params(d::NormalInverseGaussian) = (d.μ, d.α, d.β, d.δ)
@inline partype(d::NormalInverseGaussian{T}) where {T<:Real} = T

mean(d::NormalInverseGaussian) = d.μ + d.δ * d.β / sqrt(d.α^2 - d.β^2)
var(d::NormalInverseGaussian) = d.δ * d.α^2 / sqrt(d.α^2 - d.β^2)^3
skewness(d::NormalInverseGaussian) = 3d.β / (d.α * sqrt(d.δ * sqrt(d.α^2 - d.β^2)))
kurtosis(d::NormalInverseGaussian) = 3 * (1 + 4*d.β^2/d.α^2) / (d.δ * sqrt(d.α^2 - d.β^2))

function pdf(d::NormalInverseGaussian, x::Real)
    μ, α, β, δ = params(d)
    α * δ * besselk(1, α*sqrt(δ^2+(x - μ)^2)) / (π*sqrt(δ^2 + (x - μ)^2)) * exp(δ*sqrt(α^2 - β^2) + β*(x - μ))
end

function logpdf(d::NormalInverseGaussian, x::Real)
<<<<<<< HEAD
  μ, α, β, δ = params(d)
  log(α*δ) + log(besselk(1, α*sqrt(δ^2+(x-μ)^2))) - log(π*sqrt(δ^2+(x-μ)^2)) + δ*sqrt(α^2-β^2) + β*(x-μ)
end


#### Sampling

# The Normal Inverse Gaussian distribution is a normal variance-mean
# mixture with an inverse Gaussian as mixing distribution (albeit with a
# different parametrization than the one in Distributions).
#
# Ole E. Barndorff-Nielsen (1997)
# Normal Inverse Gaussian Distributions and Stochastic Volatility Modelling
# Scandinavian Journal of Statistics, Vol. 24, pp. 1--13
# DOI: http://dx.doi.org/10.1111/1467-9469.00045

function Distributions.rand(d::NormalInverseGaussian)
	μ, α, β, δ = params(d)
	γ = sqrt(α^2 - β^2)

	Z = InverseGaussian( δ/γ, δ^2 )
	z = rand(Z)
	X = Normal( μ + β*z, sqrt(z) )
	rand(X)
end
=======
    μ, α, β, δ = params(d)
    log(α*δ) + log(besselk(1, α*sqrt(δ^2+(x-μ)^2))) - log(π*sqrt(δ^2+(x-μ)^2)) + δ*sqrt(α^2-β^2) + β*(x-μ)
end
>>>>>>> f406a279
<|MERGE_RESOLUTION|>--- conflicted
+++ resolved
@@ -55,9 +55,8 @@
 end
 
 function logpdf(d::NormalInverseGaussian, x::Real)
-<<<<<<< HEAD
-  μ, α, β, δ = params(d)
-  log(α*δ) + log(besselk(1, α*sqrt(δ^2+(x-μ)^2))) - log(π*sqrt(δ^2+(x-μ)^2)) + δ*sqrt(α^2-β^2) + β*(x-μ)
+    μ, α, β, δ = params(d)
+    log(α*δ) + log(besselk(1, α*sqrt(δ^2+(x-μ)^2))) - log(π*sqrt(δ^2+(x-μ)^2)) + δ*sqrt(α^2-β^2) + β*(x-μ)
 end
 
 
@@ -81,8 +80,3 @@
 	X = Normal( μ + β*z, sqrt(z) )
 	rand(X)
 end
-=======
-    μ, α, β, δ = params(d)
-    log(α*δ) + log(besselk(1, α*sqrt(δ^2+(x-μ)^2))) - log(π*sqrt(δ^2+(x-μ)^2)) + δ*sqrt(α^2-β^2) + β*(x-μ)
-end
->>>>>>> f406a279
