"""
    DiscreteNonParametric(xs, ps)

A *Discrete nonparametric distribution* explicitly defines an arbitrary
probability mass function in terms of a list of support values and their
corresponding probabilities

```julia
d = DiscreteNonParametric(xs, ps)

params(d)  # Get the parameters, i.e. (xs, ps)
support(d) # Get a sorted AbstractVector describing the support (xs) of the distribution
probs(d)   # Get a Vector of the probabilities (ps) associated with the support
```

External links

* [Probability mass function on Wikipedia](http://en.wikipedia.org/wiki/Probability_mass_function)
"""
<<<<<<< HEAD
struct DiscreteNonParametric{T,P<:Real,
                             Ts<:AbstractVector{T},Ps<:AbstractVector{P}} <:
                                 UnivariateDistribution{CountableSupport{T}}
=======
struct DiscreteNonParametric{T<:Real,P<:Real,Ts<:AbstractVector{T},Ps<:AbstractVector{P}} <: CountableUnivariateDistribution{CountableSupport{T}}
>>>>>>> d42c02a5
    support::Ts
    p::Ps

    DiscreteNonParametric{T,P,Ts,Ps}(vs::Ts, ps::Ps, ::NoArgCheck) where {
        T,P<:Real,Ts<:AbstractVector{T},Ps<:AbstractVector{P}} =
        new{T,P,Ts,Ps}(vs, ps)

    function DiscreteNonParametric{T,P,Ts,Ps}(vs::Ts, ps::Ps) where {
        T,P<:Real,Ts<:AbstractVector{T},Ps<:AbstractVector{P}}
        @check_args(DiscreteNonParametric, length(vs) == length(ps))
        @check_args(DiscreteNonParametric, isprobvec(ps))
        @check_args(DiscreteNonParametric, allunique(vs))
        sort_order = sortperm(vs)
        new{T,P,Ts,Ps}(vs[sort_order], ps[sort_order])
    end
end

DiscreteNonParametric(vs::Ts, ps::Ps) where {
    T,P<:Real,Ts<:AbstractVector{T},Ps<:AbstractVector{P}} =
    DiscreteNonParametric{T,P,Ts,Ps}(vs, ps)

DiscreteNonParametric(vs::Ts, ps::Ps, a::NoArgCheck) where {
    T,P<:Real,Ts<:AbstractVector{T},Ps<:AbstractVector{P}} =
    DiscreteNonParametric{T,P,Ts,Ps}(vs, ps, a)

DiscreteNonParametric(dict::Dict{K, V}) where {K,V<:Real} =
    DiscreteNonParametric{K,V,Vector{K},Vector{V}}(collect(keys(dict)),
                                                   collect(values(dict)))

DiscreteNonParametric(dict::Dict{K, V}, a::NoArgCheck) where {K,V<:Real} =
    DiscreteNonParametric{K,V,Vector{K},Vector{V}}(collect(keys(dict)),
                                                   collect(values(dict)), a)

# Conversion
convert(::Type{DiscreteNonParametric{T,P,Ts,Ps}}, d::DiscreteNonParametric) where {T,P,Ts,Ps} =
    DiscreteNonParametric{T,P,Ts,Ps}(Ts(support(d)), Ps(probs(d)), NoArgCheck())

# Accessors
params(d::DiscreteNonParametric) = (d.support, d.p)

"""
    support(d::DiscreteNonParametric)

Get a sorted AbstractVector defining the support of `d`.
"""
support(d::DiscreteNonParametric) = d.support

"""
    probs(d::DiscreteNonParametric)

Get the vector of probabilities associated with the support of `d`.
"""
probs(d::DiscreteNonParametric)  = d.p

==(c1::D, c2::D) where D<:DiscreteNonParametric =
    (support(c1) == support(c2) || all(support(c1) .== support(c2))) &&
    (probs(c1) == probs(c2) || all(probs(c1) .== probs(c2)))

Base.isapprox(c1::D, c2::D) where D<:DiscreteNonParametric =
    (support(c1) ≈ support(c2) || all(support(c1) .≈ support(c2))) &&
    (probs(c1) ≈ probs(c2) || all(probs(c1) .≈ probs(c2)))

# Sampling

function rand(rng::AbstractRNG, d::DiscreteNonParametric{T,P}) where {T,P}
    x = support(d)
    p = probs(d)
    draw = rand(rng, P)
    cp = zero(P)
    i = 0
    while cp < draw
        cp += p[i +=1]
    end
    x[max(i,1)]
end

sampler(d::DiscreteNonParametric) =
    DiscreteNonParametricSampler(support(d), probs(d))

# Override the method in testutils.jl since it assumes
# an evenly-spaced integer support
get_evalsamples(d::DiscreteNonParametric, ::Float64) = support(d)

# Evaluation

pmf(d::DiscreteNonParametric) = copy(probs(d))

# Helper functions for pdf and cdf required to fix ambiguous method
# error involving [pc]mf(::DisceteUnivariateDistribution, ::Int)
function _pmf(d::DiscreteNonParametric{T,P}, x::T) where {T,P}
    idx_range = searchsorted(support(d), x)
    if length(idx_range) > 0
        return probs(d)[first(idx_range)]
    else
        return zero(P)
    end
end
pmf(d::DiscreteNonParametric{T}, x::Int) where T  = _pmf(d, convert(T, x))
pmf(d::DiscreteNonParametric{T}, x::Real) where T = _pmf(d, convert(T, x))
pmf(d::DiscreteNonParametric{T}, x) where T = _pmf(d, convert(T, x))

function _cdf(d::DiscreteNonParametric{T,P}, x::T) where {T,P}
    x > maximum(d) && return 1.0
    s = zero(P)
    ps = probs(d)
    stop_idx = searchsortedlast(support(d), x)
    for i in 1:stop_idx
        s += ps[i]
    end
    return s
end
cdf(d::DiscreteNonParametric{T}, x::Integer) where T = _cdf(d, convert(T, x))
cdf(d::DiscreteNonParametric{T}, x::Real) where T = _cdf(d, convert(T, x))
cdf(d::DiscreteNonParametric{T}, x) where T = _cdf(d, convert(T, x))

function _ccdf(d::DiscreteNonParametric{T,P}, x::T) where {T,P}
    x < minimum(d) && return 1.0
    s = zero(P)
    ps = probs(d)
    stop_idx = searchsortedlast(support(d), x)
    for i in (stop_idx+1):length(ps)
        s += ps[i]
    end
    return s
end
ccdf(d::DiscreteNonParametric{T}, x::Integer) where T = _ccdf(d, convert(T, x))
ccdf(d::DiscreteNonParametric{T}, x::Real) where T = _ccdf(d, convert(T, x))
ccdf(d::DiscreteNonParametric{T}, x) where T = _ccdf(d, convert(T, x))

function quantile(d::DiscreteNonParametric, q::Real)
    0 <= q <= 1 || throw(DomainError())
    x = support(d)
    p = probs(d)
    k = length(x)
    i = 1
    cp = p[1]
    while cp < q && i < k #Note: is i < k necessary?
        i += 1
        @inbounds cp += p[i]
    end
    x[i]
end

minimum(d::DiscreteNonParametric) = first(support(d))
maximum(d::DiscreteNonParametric) = last(support(d))
insupport(d::DiscreteNonParametric{T}, x::T) where {T} =
    length(searchsorted(support(d), x)) > 0
insupport(d::DiscreteNonParametric{T}, x::Number) where {T<:Number} =
    length(searchsorted(support(d), convert(T, x))) > 0

mean(d::DiscreteNonParametric) = dot(probs(d), support(d))

function var(d::DiscreteNonParametric{T}) where T
    m = mean(d)
    x = support(d)
    p = probs(d)
    k = length(x)
    σ² = zero(T)
    for i in 1:k
        @inbounds σ² += abs2(x[i] - m) * p[i]
    end
    σ²
end

function skewness(d::DiscreteNonParametric{T}) where T
    m = mean(d)
    x = support(d)
    p = probs(d)
    k = length(x)
    μ₃ = zero(T)
    σ² = zero(T)
    @inbounds for i in 1:k
        d = x[i] - m
        d²w = abs2(d) * p[i]
        μ₃ += d * d²w
        σ² += d²w
    end
    μ₃ / (σ² * sqrt(σ²))
end

function kurtosis(d::DiscreteNonParametric{T}) where T
    m = mean(d)
    x = support(d)
    p = probs(d)
    k = length(x)
    μ₄ = zero(T)
    σ² = zero(T)
    @inbounds for i in 1:k
        d² = abs2(x[i] - m)
        d²w = d² * p[i]
        μ₄ += d² * d²w
        σ² += d²w
    end
    μ₄ / abs2(σ²) - 3
end

entropy(d::DiscreteNonParametric) = entropy(probs(d))
entropy(d::DiscreteNonParametric, b::Real) = entropy(probs(d), b)

mode(d::DiscreteNonParametric) = support(d)[argmax(probs(d))]
function modes(d::DiscreteNonParametric{T,P}) where {T,P}
    x = support(d)
    p = probs(d)
    k = length(x)
    mds = T[]
    max_p = zero(P)
    @inbounds for i in 1:k
        pi = p[i]
        xi = x[i]
        if pi > max_p
            max_p = pi
            mds = [xi]
        elseif pi == max_p
            push!(mds, xi)
        end
    end
    mds
end

function mgf(d::DiscreteNonParametric, t::Real)
    x, p = params(d)
    s = zero(Float64)
    for i in 1:length(x)
        s += p[i] * exp(t*x[i])
    end
    s
end

function cf(d::DiscreteNonParametric, t::Real)
    x, p = params(d)
    s = zero(Complex{Float64})
    for i in 1:length(x)
       s += p[i] * cis(t*x[i])
    end
    s
end

# Sufficient statistics

struct DiscreteNonParametricStats{T<:Real,W<:Real,Ts<:AbstractVector{T},
                                  Ws<:AbstractVector{W}} <: SufficientStats
    support::Ts
    freq::Ws
end

function suffstats(::Type{<:DiscreteNonParametric}, x::AbstractArray{T}) where {T<:Real}

    N = length(x)
    N == 0 && return DiscreteNonParametricStats(T[], Float64[])

    n = 1
    vs = Vector{T}(undef,N)
    ps = zeros(Float64, N)
    x = sort(vec(x))

    vs[1] = x[1]
    ps[1] += 1.

    xprev = x[1]
    @inbounds for i = 2:N
        xi = x[i]
        if xi != xprev
            n += 1
            vs[n] = xi
        end
        ps[n] += 1.
        xprev = xi
    end

    resize!(vs, n)
    resize!(ps, n)
    DiscreteNonParametricStats(vs, ps)

end

function suffstats(::Type{<:DiscreteNonParametric}, x::AbstractArray{T},
                   w::AbstractArray{W}) where {T<:Real,W<:Real}

    @check_args(DiscreteNonParametric, length(x) == length(w))

    N = length(x)
    N == 0 && return DiscreteNonParametricStats(T[], W[])

    n = 1
    vs = Vector{T}(undef, N)
    ps = zeros(W, N)

    xorder = sortperm(vec(x))
    x = vec(x)[xorder]
    w = vec(w)[xorder]

    vs[1] = x[1]
    ps[1] += w[1]

    xprev = x[1]
    @inbounds for i = 2:N
        xi = x[i]
        wi = w[i]
        if xi != xprev
            n += 1
            vs[n] = xi
        end
        ps[n] += wi
        xprev = xi
    end

    resize!(vs, n)
    resize!(ps, n)
    DiscreteNonParametricStats(vs, ps)

end

# # Model fitting

fit_mle(::Type{<:DiscreteNonParametric},
        ss::DiscreteNonParametricStats{T,W,Ts,Ws}) where {T,W,Ts,Ws} =
    DiscreteNonParametric{T,W,Ts,Ws}(ss.support, pnormalize!(copy(ss.freq)), NoArgCheck())<|MERGE_RESOLUTION|>--- conflicted
+++ resolved
@@ -17,13 +17,9 @@
 
 * [Probability mass function on Wikipedia](http://en.wikipedia.org/wiki/Probability_mass_function)
 """
-<<<<<<< HEAD
 struct DiscreteNonParametric{T,P<:Real,
                              Ts<:AbstractVector{T},Ps<:AbstractVector{P}} <:
                                  UnivariateDistribution{CountableSupport{T}}
-=======
-struct DiscreteNonParametric{T<:Real,P<:Real,Ts<:AbstractVector{T},Ps<:AbstractVector{P}} <: CountableUnivariateDistribution{CountableSupport{T}}
->>>>>>> d42c02a5
     support::Ts
     p::Ps
 
