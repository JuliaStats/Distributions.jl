"""
    AffineDistribution(μ, σ, ρ)

A shifted and scaled (affinely transformed) version of `ρ`.

If ``Z`` is a random variable with distribution `ρ`, then `AffineDistribution(μ, σ, ρ)` is
the distribution of the random variable
```math
X = μ + σ Z
```

If `ρ` is a discrete univariate distribution, the probability mass function of the
transformed distribution is given by
```math
P(X = x) = P\\left(Z = \\frac{x-μ}{σ} \\right).
```

If `ρ` is a continuous univariate distribution with probability density function ``f_Z``,
the probability density function of the transformed distribution is given by
```math
f_X(x) = \\frac{1}{|σ|} f_Z\\left( \\frac{x-μ}{σ} \\right).
```

We recommend against using the `AffineDistribution` constructor directly. Instead, use
`+`, `-`, `*`, and `/`. These are optimized for specific distributions and will fall back
on `AffineDistribution` only when they need to.

Affine transformations of discrete variables are easily affected by rounding errors. If you
are getting incorrect results, try using exact `Rational` types instead of floats.

```julia
d = μ + σ * ρ       # Create location-scale transformed distribution
params(d)           # Get the parameters, i.e. (μ, σ, ρ)
```
"""
struct AffineDistribution{T<:Real, S<:ValueSupport, D<:UnivariateDistribution{S}} <: UnivariateDistribution{S}
    μ::T
    σ::T
    ρ::D
    # TODO: Remove? It is not used in Distributions anymore
    function AffineDistribution{T,S,D}(μ::T, σ::T, ρ::D; check_args::Bool=true) where {T<:Real, S<:ValueSupport, D<:UnivariateDistribution{S}}
        @check_args AffineDistribution (σ, !iszero(σ))
        new{T, S, D}(μ, σ, ρ)
    end
    function AffineDistribution{T}(μ::T, σ::T, ρ::UnivariateDistribution) where {T<:Real}
        D = typeof(ρ)
        S = value_support(D)
        return new{T,S,D}(μ, σ, ρ)
    end
end

function AffineDistribution(μ::T, σ::T, ρ::UnivariateDistribution; check_args::Bool=true) where {T<:Real}
    @check_args AffineDistribution (σ, !iszero(σ))
<<<<<<< HEAD
=======
    # μ and σ act on both random numbers and parameter-like quantities like mean
    # hence do not promote: but take care in eltype and partype
>>>>>>> 61a05459
    return AffineDistribution{T}(μ, σ, ρ)
end

function AffineDistribution(μ::Real, σ::Real, ρ::UnivariateDistribution; check_args::Bool=true)
    return AffineDistribution(promote(μ, σ)..., ρ; check_args=check_args)
end

# aliases
const LocationScale{T,S,D} = AffineDistribution{T,S,D}
function LocationScale(μ::Real, σ::Real, ρ::UnivariateDistribution; check_args::Bool=true)
    Base.depwarn("`LocationScale` is deprecated. Use `+` and `*` instead", :LocationScale)
    # preparation for future PR where I remove σ > 0 check
    @check_args LocationScale (σ, σ > zero(σ))
    return AffineDistribution(μ, σ, ρ; check_args=false)
end

const ContinuousAffineDistribution{T<:Real,D<:ContinuousUnivariateDistribution} = AffineDistribution{T,Continuous,D}
const DiscreteAffineDistribution{T<:Real,D<:DiscreteUnivariateDistribution} = AffineDistribution{T,Discrete,D}

<<<<<<< HEAD
=======
Base.eltype(::Type{<:AffineDistribution{T,S,D}}) where {T,S,D} = promote_type(eltype(D), T)

>>>>>>> 61a05459
minimum(d::AffineDistribution) =
    d.σ > 0 ? d.μ + d.σ * minimum(d.ρ) : d.μ + d.σ * maximum(d.ρ)
maximum(d::AffineDistribution) =
    d.σ > 0 ? d.μ + d.σ * maximum(d.ρ) : d.μ + d.σ * minimum(d.ρ)
support(d::AffineDistribution) = affinedistribution_support(d.μ, d.σ, support(d.ρ))
function affinedistribution_support(μ::Real, σ::Real, support::RealInterval)
    if σ > 0
        return RealInterval(μ + σ * support.lb, μ + σ * support.ub)
    else
        return RealInterval(μ + σ * support.ub, μ + σ * support.lb)
    end
end
affinedistribution_support(μ::Real, σ::Real, support) = σ > 0 ? μ .+ σ .* support : μ .+ σ .* reverse(support)

AffineDistribution(μ::Real, σ::Real, d::AffineDistribution) = AffineDistribution(μ + d.μ * σ, σ * d.σ, d.ρ)

#### Conversions

convert(::Type{AffineDistribution{T}}, μ::Real, σ::Real, ρ::D) where {T<:Real, D<:UnivariateDistribution} = AffineDistribution(T(μ),T(σ),ρ)
function Base.convert(::Type{AffineDistribution{T}}, d::AffineDistribution) where {T<:Real}
    AffineDistribution{T}(T(d.μ), T(d.σ), d.ρ)
end
Base.convert(::Type{AffineDistribution{T}}, d::AffineDistribution{T}) where {T<:Real} = d

#### Parameters

location(d::AffineDistribution) = d.μ
scale(d::AffineDistribution) = d.σ
params(d::AffineDistribution) = (d.μ,d.σ,d.ρ)
partype(d::AffineDistribution{T}) where {T} = promote_type(partype(d.ρ), T)

#### Statistics

mean(d::AffineDistribution) = d.μ + d.σ * mean(d.ρ)
median(d::AffineDistribution) = d.μ + d.σ * median(d.ρ)
mode(d::AffineDistribution) = d.μ + d.σ * mode(d.ρ)
modes(d::AffineDistribution) = d.μ .+ d.σ .* modes(d.ρ)

var(d::AffineDistribution) = d.σ^2 * var(d.ρ)
std(d::AffineDistribution) = abs(d.σ) * std(d.ρ)
skewness(d::AffineDistribution) = sign(d.σ) * skewness(d.ρ)
kurtosis(d::AffineDistribution) = kurtosis(d.ρ)

isplatykurtic(d::AffineDistribution) = isplatykurtic(d.ρ)
isleptokurtic(d::AffineDistribution) = isleptokurtic(d.ρ)
ismesokurtic(d::AffineDistribution) = ismesokurtic(d.ρ)

entropy(d::ContinuousAffineDistribution) = entropy(d.ρ) + log(abs(d.σ))
entropy(d::DiscreteAffineDistribution) = entropy(d.ρ)

mgf(d::AffineDistribution,t::Real) = exp(d.μ*t) * mgf(d.ρ,d.σ*t)

#### Evaluation & Sampling

pdf(d::ContinuousAffineDistribution, x::Real) = pdf(d.ρ,(x-d.μ)/d.σ) / abs(d.σ)
pdf(d::DiscreteAffineDistribution, x::Real) = pdf(d.ρ,(x-d.μ)/d.σ)

logpdf(d::ContinuousAffineDistribution,x::Real) = logpdf(d.ρ,(x-d.μ)/d.σ) - log(abs(d.σ))
logpdf(d::DiscreteAffineDistribution, x::Real) = logpdf(d.ρ,(x-d.μ)/d.σ)

# CDF methods

for (f, fc) in ((:cdf, :ccdf), (:ccdf, :cdf), (:logcdf, :logccdf), (:logccdf, :logcdf))
    @eval function $f(d::ContinuousAffineDistribution, x::Real)
        z = (x - d.μ) / d.σ
        return d.σ > 0 ? $f(d.ρ, z) : $fc(d.ρ, z)
    end
end

function cdf(d::DiscreteAffineDistribution, x::Real)
    z = (x - d.μ) / d.σ
    # Have to include probability mass at endpoints
    return d.σ > 0 ? cdf(d.ρ, z) : (ccdf(d.ρ, z) + pdf(d.ρ, z))
end
function ccdf(d::DiscreteAffineDistribution, x::Real)
    z = (x - d.μ) / d.σ
    # Have to exclude probability mass at endpoints
    return d.σ > 0 ? ccdf(d.ρ, z) : (cdf(d.ρ, z) - pdf(d.ρ, z))
end
function logcdf(d::DiscreteAffineDistribution, x::Real)
    z = (x - d.μ) / d.σ
    return d.σ > 0 ? logcdf(d.ρ, z) : logaddexp(logccdf(d.ρ, z), logpdf(d.ρ, z))
end
function logccdf(d::DiscreteAffineDistribution, x::Real)
    z = (x - d.μ) / d.σ
    return d.σ > 0 ? logccdf(d.ρ, z) : logsubexp(logcdf(d.ρ, z), logpdf(d.ρ, z))
end

quantile(d::AffineDistribution, q::Real) = d.μ + d.σ * quantile(d.ρ, d.σ > 0 ? q : 1 - q)

rand(rng::AbstractRNG, d::AffineDistribution) = d.μ + d.σ * rand(rng, d.ρ)
cf(d::AffineDistribution, t::Real) = cf(d.ρ,t*d.σ) * exp(1im*t*d.μ)
gradlogpdf(d::ContinuousAffineDistribution, x::Real) = gradlogpdf(d.ρ,(x-d.μ)/d.σ) / d.σ

#### Syntactic sugar for simple transforms of distributions, e.g., d + x, d - x, and so on

Base.:+(d::UnivariateDistribution, x::Real) = AffineDistribution(x, one(x), d)
Base.:+(x::Real, d::UnivariateDistribution) = d + x
Base.:*(x::Real, d::UnivariateDistribution) = AffineDistribution(zero(x), x, d)
Base.:*(d::UnivariateDistribution, x::Real) = x * d
Base.:-(d::UnivariateDistribution, x::Real) = d + -x
Base.:-(d::UnivariateDistribution) = -one(partype(d)) * d
Base.:/(d::UnivariateDistribution, x::Real) = inv(x) * d<|MERGE_RESOLUTION|>--- conflicted
+++ resolved
@@ -51,11 +51,6 @@
 
 function AffineDistribution(μ::T, σ::T, ρ::UnivariateDistribution; check_args::Bool=true) where {T<:Real}
     @check_args AffineDistribution (σ, !iszero(σ))
-<<<<<<< HEAD
-=======
-    # μ and σ act on both random numbers and parameter-like quantities like mean
-    # hence do not promote: but take care in eltype and partype
->>>>>>> 61a05459
     return AffineDistribution{T}(μ, σ, ρ)
 end
 
@@ -75,11 +70,6 @@
 const ContinuousAffineDistribution{T<:Real,D<:ContinuousUnivariateDistribution} = AffineDistribution{T,Continuous,D}
 const DiscreteAffineDistribution{T<:Real,D<:DiscreteUnivariateDistribution} = AffineDistribution{T,Discrete,D}
 
-<<<<<<< HEAD
-=======
-Base.eltype(::Type{<:AffineDistribution{T,S,D}}) where {T,S,D} = promote_type(eltype(D), T)
-
->>>>>>> 61a05459
 minimum(d::AffineDistribution) =
     d.σ > 0 ? d.μ + d.σ * minimum(d.ρ) : d.μ + d.σ * maximum(d.ρ)
 maximum(d::AffineDistribution) =
