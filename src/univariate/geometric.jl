immutable Geometric <: DiscreteUnivariateDistribution
    prob::Float64
    function Geometric(p::Real)
        zero(p) < p < one(p) || error("prob must be in (0, 1)")
    	new(float64(p))
    end
end

Geometric() = Geometric(0.5) # Flips of a fair coin

### handling support

isupperbounded(d::Union(Geometric, Type{Geometric})) = false
islowerbounded(d::Union(Geometric, Type{Geometric})) = true
isbounded(d::Union(Geometric, Type{Geometric})) = false

min(d::Union(Geometric, Type{Geometric})) = 0
max(d::Geometric) = Inf

insupport(::Geometric, x::Real) = isinteger(x) && zero(x) <= x
insupport(::Type{Geometric}, x::Real) = isinteger(x) && zero(x) <= x



mean(d::Geometric) = (1.0 - d.prob) / d.prob

median(d::Geometric) = -fld(0.6931471805599453,log1p(-d.prob)) - 1.0

mode(d::Geometric) = 0
modes(d::Geometric) = [0]

var(d::Geometric) = (1.0 - d.prob) / d.prob^2
skewness(d::Geometric) = (2.0 - d.prob) / sqrt(1.0 - d.prob)
kurtosis(d::Geometric) = 6.0 + d.prob^2 / (1.0 - d.prob)

entropy(d::Geometric) = (-xlogx(1.0 - d.prob) - xlogx(d.prob)) / d.prob



pdf(d::Geometric, x::Real) = insupport(d,x) ? d.prob*exp(log1p(-d.prob)*x) : 0.0
logpdf(d::Geometric, x::Real) = insupport(d,x) ? log(d.prob) + log1p(-d.prob)*x : -Inf

cdf(d::Geometric, q::Real) = q < zero(q) ? 0.0 : -expm1(log1p(-d.prob) * (floor(q) + 1.0))
ccdf(d::Geometric, q::Real) =  q < zero(q) ? 1.0 : exp(log1p(-d.prob) * (floor(q) + 1.0))
logcdf(d::Geometric, q::Real) = q < zero(q) ? -Inf : log1mexp(log1p(-d.prob) * (floor(q) + 1.0))
logccdf(d::Geometric, q::Real) =  q < zero(q) ? 0.0 : log1p(-d.prob) * (floor(q) + 1.0)

function quantile(d::Geometric, p::Real) 
    if isnan(p) || (p < zero(p)) || (p > one(p))
        return NaN
    elseif p == zero(p)
        return 0.0
    elseif p == one(p)
        return Inf
    end
    -fld(-log1p(-p),log1p(-d.prob))-1.0
end
function cquantile(d::Geometric, p::Real) 
    if isnan(p) || (p < zero(p)) || (p > one(p))
        return NaN
    elseif p == zero(p)
        return Inf
    elseif p == one(p)
        return 0.0
    end
    -fld(-log(p),log1p(-d.prob))-1.0
end
function invlogcdf(d::Geometric, p::Real) 
    if (p > zero(p)) || isnan(p)
        return NaN
    elseif isinf(p)
        return 0.0
    elseif p == zero(p)
        return Inf
    end
    -fld(-log1mexp(p),log1p(-d.prob))-1.0
end
function invlogccdf(d::Geometric, p::Real) 
    if (p > zero(p)) || isnan(p)
        return NaN
    elseif isinf(p)
        return Inf
    elseif p == zero(p)
        return 0.0
    end
    -fld(-p,log1p(-d.prob))-1.0
end

        
function mgf(d::Geometric, t::Real)
    p = d.prob
    if t >= -log(1.0 - p)
        error("MGF does not exist for all t")
    end
    (p * exp(t)) / (1.0 - (1.0 - p) * exp(t))
end

function cf(d::Geometric, t::Real)
    p = d.prob
    (p * exp(im * t)) / (1.0 - (1.0 - p) * exp(im * t))
end


function rand(d::Geometric)
    e = Base.Random.randmtzig_exprnd()
    fld(e,-log1p(-d.prob))
end

<<<<<<< HEAD
=======
minimum(d::Union(Geometric, Type{Geometric})) = 0
maximum(d::Geometric) = Inf
>>>>>>> a3067a26


## Fit model

immutable GeometricStats <: SufficientStats
    sx::Float64
    tw::Float64

    GeometricStats(sx::Real, tw::Real) = new(float64(sx), float64(tw))
end

suffstats{T<:Integer}(::Type{Geometric}, x::Array{T}) = GeometricStats(sum(x), length(x))

function suffstats{T<:Integer}(::Type{Geometric}, x::Array{T}, w::Array{Float64})
    n = length(x)
    if length(w) != n
        throw(ArgumentError("Inconsistent argument dimensions."))
    end
    sx = 0.
    tw = 0.
    for i = 1:n
        wi = w[i]
        sx += wi * x[i]
        tw += wi
    end
    GeometricStats(sx, tw)
end

fit_mle(::Type{Geometric}, ss::GeometricStats) = Geometric(1.0 / (ss.sx / ss.tw + 1.0))
<|MERGE_RESOLUTION|>--- conflicted
+++ resolved
@@ -14,8 +14,8 @@
 islowerbounded(d::Union(Geometric, Type{Geometric})) = true
 isbounded(d::Union(Geometric, Type{Geometric})) = false
 
-min(d::Union(Geometric, Type{Geometric})) = 0
-max(d::Geometric) = Inf
+minimum(d::Union(Geometric, Type{Geometric})) = 0
+maximum(d::Geometric) = Inf
 
 insupport(::Geometric, x::Real) = isinteger(x) && zero(x) <= x
 insupport(::Type{Geometric}, x::Real) = isinteger(x) && zero(x) <= x
@@ -106,11 +106,6 @@
     fld(e,-log1p(-d.prob))
 end
 
-<<<<<<< HEAD
-=======
-minimum(d::Union(Geometric, Type{Geometric})) = 0
-maximum(d::Geometric) = Inf
->>>>>>> a3067a26
 
 
 ## Fit model
