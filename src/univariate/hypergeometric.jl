--- conflicted
+++ resolved
@@ -1,16 +1,8 @@
-<<<<<<< HEAD
-immutable HyperGeometric <: DiscreteUnivariateDistribution
+immutable Hypergeometric <: DiscreteUnivariateDistribution
     ns::Int # number of successes in population
     nf::Int # number of failures in population
     n::Int  # sample size
-    function HyperGeometric(s::Real, f::Real, n::Real)
-=======
-immutable Hypergeometric <: DiscreteUnivariateDistribution
-    ns::Float64 # number of successes in population
-    nf::Float64 # number of failures in population
-    n::Float64  # sample size
     function Hypergeometric(s::Real, f::Real, n::Real)
->>>>>>> a3067a26
         isinteger(s) && zero(s) <= s || error("ns must be a non-negative integer")
         isinteger(f) && zero(f) <= f || error("nf must be a non-negative integer")
         isinteger(n) && zero(n) < n < s + f ||
@@ -19,51 +11,39 @@
     end
 end
 
-<<<<<<< HEAD
-isupperbounded(d::Union(HyperGeometric, Type{HyperGeometric})) = true
-islowerbounded(d::Union(HyperGeometric, Type{HyperGeometric})) = true
-isbounded(d::Union(HyperGeometric, Type{HyperGeometric})) = true
+isupperbounded(d::Union(Hypergeometric, Type{Hypergeometric})) = true
+islowerbounded(d::Union(Hypergeometric, Type{Hypergeometric})) = true
+isbounded(d::Union(Hypergeometric, Type{Hypergeometric})) = true
 
-min(d::HyperGeometric) = max(0,d.n-d.nf)
-max(d::HyperGeometric) = min(d.n,d.ns)
-support(d::HyperGeometric) = min(d):max(d)
-
-insupport(d::HyperGeometric, x::Real) = isinteger(x) && zero(x) <= x <= d.n && (d.n - d.nf) <= x <= d.ns
-
-
-=======
-@_jl_dist_3p Hypergeometric hyper
+minimum(d::Hypergeometric) = max(0,d.n-d.nf)
+maximum(d::Hypergeometric) = min(d.n,d.ns)
+support(d::Hypergeometric) = minimum(d):maximum(d)
 
 function insupport(d::Hypergeometric, x::Number)
     isinteger(x) && zero(x) <= x <= d.n && (d.n - d.nf) <= x <= d.ns
 end
->>>>>>> a3067a26
 
 mean(d::Hypergeometric) = d.n * d.ns / (d.ns + d.nf)
 
-<<<<<<< HEAD
-mode(d::HyperGeometric) = floor((d.n+1)*(d.ns+1)/(d.ns+d.nf+2))
+mode(d::Hypergeometric) = floor((d.n+1)*(d.ns+1)/(d.ns+d.nf+2))
 
-function var(d::HyperGeometric)
-=======
 function var(d::Hypergeometric)
->>>>>>> a3067a26
     N = d.ns + d.nf
     d.n * (d.ns / N) * (d.nf / N) * ((N - d.n) / (N - 1.0))
 end
 
-function skewness(d::HyperGeometric)
+function skewness(d::Hypergeometric)
     N = d.ns + d.nf
     (d.nf-d.ns)*((N-2d.n)/(N-2))*sqrt((N-1)/(d.n*d.ns*d.nf*(N-d.n)))
 end
 
-function kurtosis(d::HyperGeometric)
+function kurtosis(d::Hypergeometric)
     N = d.ns + d.nf
     ((N-1)*N^2*(N*(N+1)-6*d.ns*d.nf-6*d.n*(N-d.n))+6d.n*d.ns*d.nf*(N-d.n)*(5N-6))/
     (d.n*d.ns*d.nf*(N-d.n)*(N-2)*(N-3))
 end
 
-function entropy(d::HyperGeometric)
+function entropy(d::Hypergeometric)
     e = 0.0
     for x = support(d)
         p = pdf(d,x)
@@ -73,29 +53,29 @@
 end
 
 
-function pdf(d::HyperGeometric, x::Real) 
+function pdf(d::Hypergeometric, x::Real) 
     N = d.ns + d.nf
     p = d.ns / N
     pdf(Binomial(d.ns,p),x) * pdf(Binomial(d.nf,p),d.n-x) / pdf(Binomial(N,p),d.n)
 end
 
-function cdf(d::HyperGeometric, x::Real)
-    if x < min(d)
+function cdf(d::Hypergeometric, x::Real)
+    if x < minimum(d)
         return 0.0
-    elseif x >= max(d)
+    elseif x >= maximum(d)
         return 1.0
     end
     p = 0.0
-    for i = min(d):floor(x)
+    for i = minimum(d):floor(x)
         p += pdf(d,i)
     end
     p
 end
 
-function quantile(d::HyperGeometric, p::Real)
+function quantile(d::Hypergeometric, p::Real)
     if p < 0 || p > 1 return NaN end
-    if p == 0 return min(d) end
-    if p == 1 return max(d) end
+    if p == 0 return minimum(d) end
+    if p == 1 return maximum(d) end
     cp = 0.0
     for x = support(d)
         cp += pdf(d,x)
@@ -110,4 +90,4 @@
 #   "Computer generation of hypergeometric random variates"
 #   Journal of Statistical Computation and Simulation, 22(2):127-145
 #   doi:10.1080/00949658508810839
-rand(d::HyperGeometric) = quantile(d,rand())+rand(d::Hypergeometric) = quantile(d,rand())