# finite mixture models

"""
    AbstractMixtureModel <: Distribution

All subtypes of `AbstractMixtureModel` should implement the following methods:

  - `ncomponents(d)`: the number of components

  - `component(d, k)`:  return the k-th component

  - `probs(d)`:       return a vector of prior probabilities over components.
"""
abstract type AbstractMixtureModel{VF<:VariateForm,VS<:ValueSupport,C<:Distribution} <: Distribution{VF, VS} end

"""
    MixtureModel{VF<:VariateForm,VS<:ValueSupport,C<:Distribution,CT<:Real}

A mixture of distributions, parametrized on:
* `VF,VS` variate and support
* `C` distribution family of the mixture
* `CT` the type for probabilities of the prior
"""
struct MixtureModel{VF<:VariateForm,VS<:ValueSupport,C<:Distribution,CT<:Categorical} <: AbstractMixtureModel{VF,VS,C}
    components::Vector{C}
    prior::CT

    function MixtureModel{VF,VS,C}(cs::Vector{C}, pri::CT) where {VF,VS,C,CT}
        length(cs) == ncategories(pri) ||
            error("The number of components does not match the length of prior.")
        new{VF,VS,C,CT}(cs, pri)
    end
end

const UnivariateMixture{S<:ValueSupport,   C<:Distribution} = AbstractMixtureModel{Univariate,S,C}
const MultivariateMixture{S<:ValueSupport, C<:Distribution} = AbstractMixtureModel{Multivariate,S,C}
const MatrixvariateMixture{S<:ValueSupport,C<:Distribution} = AbstractMixtureModel{Matrixvariate,S,C}

# Interface

"""
    component_type(d::AbstractMixtureModel)

The type of the components of `d`.
"""
component_type(d::AbstractMixtureModel{VF,VS,C}) where {VF,VS,C} = C

"""
    components(d::AbstractMixtureModel)

Get a list of components of the mixture model `d`.
"""
components(d::AbstractMixtureModel) = [component(d, k) for k in 1:ncomponents(d)]

"""
    probs(d::AbstractMixtureModel)

Get the vector of prior probabilities of all components of `d`.
"""
probs(d::AbstractMixtureModel)

"""
    mean(d::Union{UnivariateMixture, MultivariateMixture})

Compute the overall mean (expectation).
"""
mean(d::AbstractMixtureModel)

"""
    insupport(d::MultivariateMixture, x)

Evaluate whether `x` is within the support of mixture distribution `d`.
"""
insupport(d::AbstractMixtureModel, x::AbstractVector)

"""
    pdf(d::Union{UnivariateMixture, MultivariateMixture}, x)

Evaluate the (mixed) probability density function over `x`. Here, `x` can be a single
sample or an array of multiple samples.
"""
pdf(d::AbstractMixtureModel, x::Any)

"""
    logpdf(d::Union{UnivariateMixture, MultivariateMixture}, x)

Evaluate the logarithm of the (mixed) probability density function over `x`.
Here, `x` can be a single sample or an array of multiple samples.
"""
logpdf(d::AbstractMixtureModel, x::Any)

"""
    rand(d::Union{UnivariateMixture, MultivariateMixture})

Draw a sample from the mixture model `d`.

    rand(d::Union{UnivariateMixture, MultivariateMixture}, n)

Draw `n` samples from `d`.
"""
rand(d::AbstractMixtureModel)

"""
    rand!(d::Union{UnivariateMixture, MultivariateMixture}, r::AbstractArray)

Draw multiple samples from `d` and write them to `r`.
"""
rand!(d::AbstractMixtureModel, r::AbstractArray)


#### Constructors

"""
    MixtureModel(components, [prior])

Construct a mixture model with a vector of `components` and a `prior` probability vector.
If no `prior` is provided then all components will have the same prior probabilities.
"""
MixtureModel(components::Vector{C}) where {C<:Distribution} =
    MixtureModel(components, Categorical(length(components)))

"""
    MixtureModel(C, params, [prior])

Construct a mixture model with component type ``C``, a vector of parameters for constructing
the components given by ``params``, and a prior probability vector.
If no `prior` is provided then all components will have the same prior probabilities.
"""
function MixtureModel(::Type{C}, params::AbstractArray) where C<:Distribution
    components = C[_construct_component(C, a) for a in params]
    MixtureModel(components)
end

function MixtureModel(components::Vector{C}, prior::Categorical) where C<:Distribution
    VF = variate_form(C)
    VS = value_support(C)
    MixtureModel{VF,VS,C}(components, prior)
end

MixtureModel(components::Vector{C}, p::VT) where {C<:Distribution,VT<:AbstractVector{<:Real}} =
    MixtureModel(components, Categorical(p))

_construct_component(::Type{C}, arg) where {C<:Distribution} = C(arg)
_construct_component(::Type{C}, args::Tuple) where {C<:Distribution} = C(args...)

function MixtureModel(::Type{C}, params::AbstractArray, p::Vector{T}) where {C<:Distribution,T<:Real}
    components = C[_construct_component(C, a) for a in params]
    MixtureModel(components, p)
end




#### Basic properties

"""
    length(d::MultivariateMixture)

The length of each sample (only for `Multivariate`).
"""
length(d::MultivariateMixture) = length(d.components[1])
size(d::MatrixvariateMixture) = size(d.components[1])

ncomponents(d::MixtureModel) = length(d.components)
components(d::MixtureModel) = d.components
component(d::MixtureModel, k::Int) = d.components[k]

probs(d::MixtureModel) = probs(d.prior)
params(d::MixtureModel) = ([params(c) for c in d.components], params(d.prior)[1])
partype(d::MixtureModel) = promote_type(partype(d.prior), map(partype, d.components)...)

minimum(d::MixtureModel) = minimum([minimum(dci) for dci in d.components])
maximum(d::MixtureModel) = maximum([maximum(dci) for dci in d.components])

function mean(d::UnivariateMixture)
    p = probs(d)
    m = sum(pi * mean(component(d, i)) for (i, pi) in enumerate(p) if !iszero(pi))
    return m
end

function mean(d::MultivariateMixture)
    K = ncomponents(d)
    p = probs(d)
    m = zeros(length(d))
    for i = 1:K
        pi = p[i]
        if pi > 0.0
            c = component(d, i)
            axpy!(pi, mean(c), m)
        end
    end
    return m
end

"""
    var(d::UnivariateMixture)

Compute the overall variance (only for `UnivariateMixture`).
"""
function var(d::UnivariateMixture)
    K = ncomponents(d)
    p = probs(d)
    means = Vector{Float64}(undef, K)
    m = 0.0
    v = 0.0
    for i = 1:K
        pi = p[i]
        if pi > 0.0
            ci = component(d, i)
            means[i] = mi = mean(ci)
            m += pi * mi
            v += pi * var(ci)
        end
    end
    for i = 1:K
        pi = p[i]
        if pi > 0.0
            v += pi * abs2(means[i] - m)
        end
    end
    return v
end

function var(d::MultivariateMixture)
    return diag(cov(d))
end

function cov(d::MultivariateMixture)
    K = ncomponents(d)
    p = probs(d)
    m = zeros(length(d))
    md = zeros(length(d))
    V = zeros(length(d),length(d))

    for i = 1:K
        pi = p[i]
        if pi > 0.0
            c = component(d, i)
            axpy!(pi, mean(c), m)
            axpy!(pi, cov(c), V)
        end
    end
    for i = 1:K
        pi = p[i]
        if pi > 0.0
            c = component(d, i)
            md .= mean(c) .- m
            BLAS.syr!('U', Float64(pi), md, V)
        end
    end
    LinearAlgebra.copytri!(V, 'U')
    return V
end



#### show

function show(io::IO, d::MixtureModel)
    K = ncomponents(d)
    pr = probs(d)
    println(io, "MixtureModel{$(component_type(d))}(K = $K)")
    Ks = min(K, 8)
    for i = 1:Ks
        @printf(io, "components[%d] (prior = %.4f): ", i, pr[i])
        println(io, component(d, i))
    end
    if Ks < K
        println(io, "The rest are omitted ...")
    end
end



#### Evaluation

function insupport(d::AbstractMixtureModel, x::AbstractVector)
    p = probs(d)
    return any(insupport(component(d, i), x) for (i, pi) in enumerate(p) if !iszero(pi))
end

function cdf(d::UnivariateMixture, x::Real)
    p = probs(d)
    r = sum(pi * cdf(component(d, i), x) for (i, pi) in enumerate(p) if !iszero(pi))
    return r
end

function _mixpdf1(d::AbstractMixtureModel, x)
    p = probs(d)
    return sum(pi * pdf(component(d, i), x) for (i, pi) in enumerate(p) if !iszero(pi))
end

function _mixpdf!(r::AbstractArray, d::AbstractMixtureModel, x)
    K = ncomponents(d)
    p = probs(d)
    fill!(r, 0.0)
    t = Array{eltype(p)}(undef, size(r))
    for i in eachindex(p)
        pi = p[i]
        if pi > 0.0
            if d isa UnivariateMixture
                t .= Base.Fix1(pdf, component(d, i)).(x)
            else
                pdf!(t, component(d, i), x)
            end
            axpy!(pi, t, r)
        end
    end
    return r
end

function _mixlogpdf1(d::AbstractMixtureModel, x)
    p = probs(d)
    lp = logsumexp(log(pi) + logpdf(component(d, i), x) for (i, pi) in enumerate(p) if !iszero(pi))
    return lp
end

function _mixlogpdf!(r::AbstractArray, d::AbstractMixtureModel, x)
    K = ncomponents(d)
    p = probs(d)
    n = length(r)
    Lp = Matrix{eltype(p)}(undef, n, K)
    m = fill(-Inf, n)
    for i in eachindex(p)
        pi = p[i]
        if pi > 0.0
            lpri = log(pi)
            lp_i = view(Lp, :, i)
            # compute logpdf in batch and store
            if d isa UnivariateMixture
                lp_i .= Base.Fix1(logpdf, component(d, i)).(x)
            else
                logpdf!(lp_i, component(d, i), x)
            end


            # in the mean time, add log(prior) to lp and
            # update the maximum for each sample
            for j = 1:n
                lp_i[j] += lpri
                if lp_i[j] > m[j]
                    m[j] = lp_i[j]
                end
            end
        end
    end

    fill!(r, 0.0)
    for i = 1:K
        if p[i] > 0.0
            lp_i = view(Lp, :, i)
            for j = 1:n
                r[j] += exp(lp_i[j] - m[j])
            end
        end
    end

    for j = 1:n
        r[j] = log(r[j]) + m[j]
    end
    return r
end

pdf(d::UnivariateMixture, x::Real) = _mixpdf1(d, x)
logpdf(d::UnivariateMixture, x::Real) = _mixlogpdf1(d, x)

_pdf!(r::AbstractArray{<:Real}, d::UnivariateMixture{Discrete}, x::UnitRange) = _mixpdf!(r, d, x)
_pdf!(r::AbstractArray{<:Real}, d::UnivariateMixture, x::AbstractArray{<:Real}) = _mixpdf!(r, d, x)
_logpdf!(r::AbstractArray{<:Real}, d::UnivariateMixture, x::AbstractArray{<:Real}) = _mixlogpdf!(r, d, x)

_pdf(d::MultivariateMixture, x::AbstractVector{<:Real}) = _mixpdf1(d, x)
_logpdf(d::MultivariateMixture, x::AbstractVector{<:Real}) = _mixlogpdf1(d, x)
_pdf!(r::AbstractArray{<:Real}, d::MultivariateMixture, x::AbstractMatrix{<:Real}) = _mixpdf!(r, d, x)
_logpdf!(r::AbstractArray{<:Real}, d::MultivariateMixture, x::AbstractMatrix{<:Real}) = _mixlogpdf!(r, d, x)


## component-wise pdf and logpdf

function _cwise_pdf1!(r::AbstractVector, d::AbstractMixtureModel, x)
    K = ncomponents(d)
    length(r) == K || error("The length of r should match the number of components.")
    for i = 1:K
        r[i] = pdf(component(d, i), x)
    end
    r
end

function _cwise_logpdf1!(r::AbstractVector, d::AbstractMixtureModel, x)
    K = ncomponents(d)
    length(r) == K || error("The length of r should match the number of components.")
    for i = 1:K
        r[i] = logpdf(component(d, i), x)
    end
    r
end

function _cwise_pdf!(r::AbstractMatrix, d::AbstractMixtureModel, X)
    K = ncomponents(d)
    n = size(X, ndims(X))
    size(r) == (n, K) || error("The size of r is incorrect.")
    for i = 1:K
        if d isa UnivariateMixture
            view(r,:,i) .= Base.Fix1(pdf, component(d, i)).(X)
        else
            pdf!(view(r,:,i),component(d, i), X)
        end
    end
    r
end

function _cwise_logpdf!(r::AbstractMatrix, d::AbstractMixtureModel, X)
    K = ncomponents(d)
    n = size(X, ndims(X))
    size(r) == (n, K) || error("The size of r is incorrect.")
    for i = 1:K
        if d isa UnivariateMixture
            view(r,:,i) .= Base.Fix1(logpdf, component(d, i)).(X)
        else
            logpdf!(view(r,:,i), component(d, i), X)
        end
    end
    r
end

componentwise_pdf!(r::AbstractVector, d::UnivariateMixture, x::Real) = _cwise_pdf1!(r, d, x)
componentwise_pdf!(r::AbstractVector, d::MultivariateMixture, x::AbstractVector) = _cwise_pdf1!(r, d, x)
componentwise_pdf!(r::AbstractMatrix, d::UnivariateMixture, x::AbstractVector) = _cwise_pdf!(r, d, x)
componentwise_pdf!(r::AbstractMatrix, d::MultivariateMixture, x::AbstractMatrix) = _cwise_pdf!(r, d, x)

componentwise_logpdf!(r::AbstractVector, d::UnivariateMixture, x::Real) = _cwise_logpdf1!(r, d, x)
componentwise_logpdf!(r::AbstractVector, d::MultivariateMixture, x::AbstractVector) = _cwise_logpdf1!(r, d, x)
componentwise_logpdf!(r::AbstractMatrix, d::UnivariateMixture, x::AbstractVector) = _cwise_logpdf!(r, d, x)
componentwise_logpdf!(r::AbstractMatrix, d::MultivariateMixture, x::AbstractMatrix) = _cwise_logpdf!(r, d, x)

componentwise_pdf(d::UnivariateMixture, x::Real) = componentwise_pdf!(Vector{eltype(x)}(undef, ncomponents(d)), d, x)
componentwise_pdf(d::UnivariateMixture, x::AbstractVector) = componentwise_pdf!(Matrix{eltype(x)}(undef, length(x), ncomponents(d)), d, x)
componentwise_pdf(d::MultivariateMixture, x::AbstractVector) = componentwise_pdf!(Vector{eltype(x)}(undef, ncomponents(d)), d, x)
componentwise_pdf(d::MultivariateMixture, x::AbstractMatrix) = componentwise_pdf!(Matrix{eltype(x)}(undef, size(x,2), ncomponents(d)), d, x)

componentwise_logpdf(d::UnivariateMixture, x::Real) = componentwise_logpdf!(Vector{eltype(x)}(undef, ncomponents(d)), d, x)
componentwise_logpdf(d::UnivariateMixture, x::AbstractVector) = componentwise_logpdf!(Matrix{eltype(x)}(undef, length(x), ncomponents(d)), d, x)
componentwise_logpdf(d::MultivariateMixture, x::AbstractVector) = componentwise_logpdf!(Vector{eltype(x)}(undef, ncomponents(d)), d, x)
componentwise_logpdf(d::MultivariateMixture, x::AbstractMatrix) = componentwise_logpdf!(Matrix{eltype(x)}(undef, size(x,2), ncomponents(d)), d, x)


function quantile(d::UnivariateMixture{Continuous}, p::Real)
    ps = probs(d)
    min_q, max_q = extrema(quantile(component(d, i), p) for (i, pi) in enumerate(ps) if pi > 0)
    quantile_bisect(d, p, min_q, max_q)
end

# we also implement `median` since `median` is implemented more efficiently than
# `quantile(d, 1//2)` for some distributions
function median(d::UnivariateMixture{Continuous})
    ps = probs(d)
    min_q, max_q = extrema(median(component(d, i)) for (i, pi) in enumerate(ps) if pi > 0)
    quantile_bisect(d, 1//2, min_q, max_q)
end

## Sampling

struct MixtureSampler{VF,VS,Sampler} <: Sampleable{VF,VS}
    csamplers::Vector{Sampler}
    psampler::AliasTable
end

function MixtureSampler(d::MixtureModel{VF,VS}) where {VF,VS}
    csamplers = map(sampler, d.components)
    psampler = sampler(d.prior)
    MixtureSampler{VF,VS,eltype(csamplers)}(csamplers, psampler)
end

Base.length(s::MixtureSampler) = length(first(s.csamplers))

# mixture sampler
rand(rng::AbstractRNG, s::MixtureSampler) =
    rand(rng, s.csamplers[rand(rng, s.psampler)])
Base.@propagate_inbounds function rand!(rng::AbstractRNG, s::MixtureSampler{ArrayLikeVariate{N}}, x::AbstractArray{<:Real,N}) where {N}
    rand!(rng, s.csamplers[rand(rng, s.psampler)], x)
    return x
end


<<<<<<< HEAD
# if only a single sample is requested, no alias table is created
rand(rng::AbstractRNG, d::MixtureModel) = rand(rng, component(d, rand(rng, d.prior)))
Base.@propagate_inbounds function rand!(rng::AbstractRNG, d::MixtureModel{ArrayLikeVariate{N}}, x::AbstractArray{<:Real,N}) where {N}
    rand!(rng, component(d, rand(rng, d.prior)), x)
    return x
end
=======
# multivariate mixture sampler for a vector
_rand!(rng::AbstractRNG, s::MixtureSampler{Multivariate}, x::AbstractVector{<:Real}) =
    rand!(rng, s.csamplers[rand(rng, s.psampler)], x)
# if only a single sample is requested, no alias table is created
_rand!(rng::AbstractRNG, d::MixtureModel{Multivariate}, x::AbstractVector{<:Real}) =
    rand!(rng, component(d, rand(rng, d.prior)), x)
>>>>>>> bbdd4f15

sampler(d::MixtureModel) = MixtureSampler(d)<|MERGE_RESOLUTION|>--- conflicted
+++ resolved
@@ -481,20 +481,11 @@
 end
 
 
-<<<<<<< HEAD
 # if only a single sample is requested, no alias table is created
 rand(rng::AbstractRNG, d::MixtureModel) = rand(rng, component(d, rand(rng, d.prior)))
 Base.@propagate_inbounds function rand!(rng::AbstractRNG, d::MixtureModel{ArrayLikeVariate{N}}, x::AbstractArray{<:Real,N}) where {N}
     rand!(rng, component(d, rand(rng, d.prior)), x)
     return x
 end
-=======
-# multivariate mixture sampler for a vector
-_rand!(rng::AbstractRNG, s::MixtureSampler{Multivariate}, x::AbstractVector{<:Real}) =
-    rand!(rng, s.csamplers[rand(rng, s.psampler)], x)
-# if only a single sample is requested, no alias table is created
-_rand!(rng::AbstractRNG, d::MixtureModel{Multivariate}, x::AbstractVector{<:Real}) =
-    rand!(rng, component(d, rand(rng, d.prior)), x)
->>>>>>> bbdd4f15
 
 sampler(d::MixtureModel) = MixtureSampler(d)