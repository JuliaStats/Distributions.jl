# finite mixture models

"""
    AbstractMixtureModel <: Distribution

All subtypes of `AbstractMixtureModel` should implement the following methods:

  - `ncomponents(d)`: the number of components

  - `component(d, k)`:  return the k-th component

  - `probs(d)`:       return a vector of prior probabilities over components.
"""
abstract type AbstractMixtureModel{VF<:VariateForm,VS<:ValueSupport,C<:Distribution} <: Distribution{VF, VS} end

"""
    MixtureModel{VF<:VariateForm,VS<:ValueSupport,C<:Distribution,CT<:Real}

A mixture of distributions, parametrized on:
* `VF,VS` variate and support
* `C` distribution family of the mixture
* `CT` the type for probabilities of the prior
"""
struct MixtureModel{VF<:VariateForm,VS<:ValueSupport,C<:Distribution,CT<:Categorical} <: AbstractMixtureModel{VF,VS,C}
    components::Vector{C}
    prior::CT

    function MixtureModel{VF,VS,C}(cs::Vector{C}, pri::CT) where {VF,VS,C,CT}
        length(cs) == ncategories(pri) ||
            error("The number of components does not match the length of prior.")
        new{VF,VS,C,CT}(cs, pri)
    end
end

const UnivariateMixture{S<:ValueSupport,   C<:Distribution} = AbstractMixtureModel{Univariate,S,C}
const MultivariateMixture{S<:ValueSupport, C<:Distribution} = AbstractMixtureModel{Multivariate,S,C}
const MatrixvariateMixture{S<:ValueSupport,C<:Distribution} = AbstractMixtureModel{Matrixvariate,S,C}

# Interface

"""
    component_type(d::AbstractMixtureModel)

The type of the components of `d`.
"""
component_type(d::AbstractMixtureModel{VF,VS,C}) where {VF,VS,C} = C

"""
    components(d::AbstractMixtureModel)

Get a list of components of the mixture model `d`.
"""
components(d::AbstractMixtureModel) = [component(d, k) for k in 1:ncomponents(d)]

"""
    probs(d::AbstractMixtureModel)

Get the vector of prior probabilities of all components of `d`.
"""
probs(d::AbstractMixtureModel)

"""
    mean(d::Union{UnivariateMixture, MultivariateMixture})

Compute the overall mean (expectation).
"""
mean(d::AbstractMixtureModel)

"""
    insupport(d::MultivariateMixture, x)

Evaluate whether `x` is within the support of mixture distribution `d`.
"""
insupport(d::AbstractMixtureModel, x::AbstractVector)

"""
    pdf(d::Union{UnivariateMixture, MultivariateMixture}, x)

Evaluate the (mixed) probability density function over `x`. Here, `x` can be a single
sample or an array of multiple samples.
"""
pdf(d::AbstractMixtureModel, x::Any)

"""
    logpdf(d::Union{UnivariateMixture, MultivariateMixture}, x)

Evaluate the logarithm of the (mixed) probability density function over `x`.
Here, `x` can be a single sample or an array of multiple samples.
"""
logpdf(d::AbstractMixtureModel, x::Any)

"""
    rand(d::Union{UnivariateMixture, MultivariateMixture})

Draw a sample from the mixture model `d`.

    rand(d::Union{UnivariateMixture, MultivariateMixture}, n)

Draw `n` samples from `d`.
"""
rand(d::AbstractMixtureModel)

"""
    rand!(d::Union{UnivariateMixture, MultivariateMixture}, r::AbstractArray)

Draw multiple samples from `d` and write them to `r`.
"""
rand!(d::AbstractMixtureModel, r::AbstractArray)


#### Constructors

"""
    MixtureModel(components, [prior])

Construct a mixture model with a vector of `components` and a `prior` probability vector.
If no `prior` is provided then all components will have the same prior probabilities.
"""
MixtureModel(components::Vector{C}) where {C<:Distribution} =
    MixtureModel(components, Categorical(length(components)))

"""
    MixtureModel(C, params, [prior])

Construct a mixture model with component type ``C``, a vector of parameters for constructing
the components given by ``params``, and a prior probability vector.
If no `prior` is provided then all components will have the same prior probabilities.
"""
function MixtureModel(::Type{C}, params::AbstractArray) where C<:Distribution
    components = C[_construct_component(C, a) for a in params]
    MixtureModel(components)
end

function MixtureModel(components::Vector{C}, prior::Categorical) where C<:Distribution
    VF = variate_form(C)
    VS = value_support(C)
    MixtureModel{VF,VS,C}(components, prior)
end

MixtureModel(components::Vector{C}, p::VT) where {C<:Distribution,VT<:AbstractVector{<:Real}} =
    MixtureModel(components, Categorical(p))

_construct_component(::Type{C}, arg) where {C<:Distribution} = C(arg)
_construct_component(::Type{C}, args::Tuple) where {C<:Distribution} = C(args...)

function MixtureModel(::Type{C}, params::AbstractArray, p::Vector{T}) where {C<:Distribution,T<:Real}
    components = C[_construct_component(C, a) for a in params]
    MixtureModel(components, p)
end




#### Basic properties

"""
    length(d::MultivariateMixture)

The length of each sample (only for `Multivariate`).
"""
length(d::MultivariateMixture) = length(d.components[1])
size(d::MatrixvariateMixture) = size(d.components[1])

ncomponents(d::MixtureModel) = length(d.components)
components(d::MixtureModel) = d.components
component(d::MixtureModel, k::Int) = d.components[k]

probs(d::MixtureModel) = probs(d.prior)
params(d::MixtureModel) = ([params(c) for c in d.components], params(d.prior)[1])
partype(d::MixtureModel) = promote_type(partype(d.prior), map(partype, d.components)...)

minimum(d::MixtureModel) = minimum([minimum(dci) for dci in d.components])
maximum(d::MixtureModel) = maximum([maximum(dci) for dci in d.components])

function mean(d::UnivariateMixture)
    p = probs(d)
    m = sum(pi * mean(component(d, i)) for (i, pi) in enumerate(p) if !iszero(pi))
    return m
end

function mean(d::MultivariateMixture)
    K = ncomponents(d)
    p = probs(d)
    m = zeros(length(d))
    for i = 1:K
        pi = p[i]
        if pi > 0.0
            c = component(d, i)
<<<<<<< HEAD
            mul!(m, pi, mean(c), true, true)
=======
            axpy!(pi, mean(c), m)
>>>>>>> f33cc108
        end
    end
    return m
end

"""
    var(d::UnivariateMixture)

Compute the overall variance (only for `UnivariateMixture`).
"""
function var(d::UnivariateMixture)
    K = ncomponents(d)
    p = probs(d)
    means = Vector{Float64}(undef, K)
    m = 0.0
    v = 0.0
    for i = 1:K
        pi = p[i]
        if pi > 0.0
            ci = component(d, i)
            means[i] = mi = mean(ci)
            m += pi * mi
            v += pi * var(ci)
        end
    end
    for i = 1:K
        pi = p[i]
        if pi > 0.0
            v += pi * abs2(means[i] - m)
        end
    end
    return v
end

function var(d::MultivariateMixture)
    return diag(cov(d))
end

function cov(d::MultivariateMixture)
    K = ncomponents(d)
    p = probs(d)
    m = zeros(length(d))
    md = zeros(length(d))
    V = zeros(length(d),length(d))

    for i = 1:K
        pi = p[i]
        if pi > 0.0
            c = component(d, i)
<<<<<<< HEAD
            mul!(m, pi, mean(c), true, true)
            mul!(V, pi, cov(c), true, true)
=======
            axpy!(pi, mean(c), m)
            axpy!(pi, cov(c), V)
>>>>>>> f33cc108
        end
    end
    for i = 1:K
        pi = p[i]
        if pi > 0.0
            c = component(d, i)
<<<<<<< HEAD
            md .= mean(c) .- m
            BLAS.syr!('U', pi, md, V)
=======
            # todo: use more in-place operations
            md = mean(c) - m
            axpy!(pi, md*md', V)
>>>>>>> f33cc108
        end
    end
    LinearAlgebra.copytri!(V, 'U')
    return V
end



#### show

function show(io::IO, d::MixtureModel)
    K = ncomponents(d)
    pr = probs(d)
    println(io, "MixtureModel{$(component_type(d))}(K = $K)")
    Ks = min(K, 8)
    for i = 1:Ks
        @printf(io, "components[%d] (prior = %.4f): ", i, pr[i])
        println(io, component(d, i))
    end
    if Ks < K
        println(io, "The rest are omitted ...")
    end
end



#### Evaluation

function insupport(d::AbstractMixtureModel, x::AbstractVector)
    p = probs(d)
    return any(insupport(component(d, i), x) for (i, pi) in enumerate(p) if !iszero(pi))
end

function cdf(d::UnivariateMixture, x::Real)
    p = probs(d)
    r = sum(pi * cdf(component(d, i), x) for (i, pi) in enumerate(p) if !iszero(pi))
    return r
end

function _mixpdf1(d::AbstractMixtureModel, x)
    p = probs(d)
    return sum(pi * pdf(component(d, i), x) for (i, pi) in enumerate(p) if !iszero(pi))
end

function _mixpdf!(r::AbstractArray, d::AbstractMixtureModel, x)
    K = ncomponents(d)
    p = probs(d)
    fill!(r, 0.0)
    t = Array{eltype(p)}(undef, size(r))
    @inbounds for i in eachindex(p)
        pi = p[i]
        if pi > 0.0
            if d isa UnivariateMixture
                t .= Base.Fix1(pdf, component(d, i)).(x)
            else
                pdf!(t, component(d, i), x)
            end
<<<<<<< HEAD
            mul!(r, pi, t, true, true)
=======
            axpy!(pi, t, r)
>>>>>>> f33cc108
        end
    end
    return r
end

function _mixlogpdf1(d::AbstractMixtureModel, x)
    p = probs(d)
    lp = logsumexp(log(pi) + logpdf(component(d, i), x) for (i, pi) in enumerate(p) if !iszero(pi))
    return lp
end

function _mixlogpdf!(r::AbstractArray, d::AbstractMixtureModel, x)
    K = ncomponents(d)
    p = probs(d)
    n = length(r)
    Lp = Matrix{eltype(p)}(undef, n, K)
    m = fill(-Inf, n)
    @inbounds for i in eachindex(p)
        pi = p[i]
        if pi > 0.0
            lpri = log(pi)
            lp_i = view(Lp, :, i)
            # compute logpdf in batch and store
            if d isa UnivariateMixture
                lp_i .= Base.Fix1(logpdf, component(d, i)).(x)
            else
                logpdf!(lp_i, component(d, i), x)
            end


            # in the mean time, add log(prior) to lp and
            # update the maximum for each sample
            for j = 1:n
                lp_i[j] += lpri
                if lp_i[j] > m[j]
                    m[j] = lp_i[j]
                end
            end
        end
    end

    fill!(r, 0.0)
    @inbounds for i = 1:K
        if p[i] > 0.0
            lp_i = view(Lp, :, i)
            for j = 1:n
                r[j] += exp(lp_i[j] - m[j])
            end
        end
    end

    @inbounds for j = 1:n
        r[j] = log(r[j]) + m[j]
    end
    return r
end

pdf(d::UnivariateMixture, x::Real) = _mixpdf1(d, x)
logpdf(d::UnivariateMixture, x::Real) = _mixlogpdf1(d, x)

_pdf!(r::AbstractArray{<:Real}, d::UnivariateMixture{Discrete}, x::UnitRange) = _mixpdf!(r, d, x)
_pdf!(r::AbstractArray{<:Real}, d::UnivariateMixture, x::AbstractArray{<:Real}) = _mixpdf!(r, d, x)
_logpdf!(r::AbstractArray{<:Real}, d::UnivariateMixture, x::AbstractArray{<:Real}) = _mixlogpdf!(r, d, x)

_pdf(d::MultivariateMixture, x::AbstractVector{<:Real}) = _mixpdf1(d, x)
_logpdf(d::MultivariateMixture, x::AbstractVector{<:Real}) = _mixlogpdf1(d, x)
_pdf!(r::AbstractArray{<:Real}, d::MultivariateMixture, x::AbstractMatrix{<:Real}) = _mixpdf!(r, d, x)
_logpdf!(r::AbstractArray{<:Real}, d::MultivariateMixture, x::AbstractMatrix{<:Real}) = _mixlogpdf!(r, d, x)


## component-wise pdf and logpdf

function _cwise_pdf1!(r::AbstractVector, d::AbstractMixtureModel, x)
    K = ncomponents(d)
    length(r) == K || error("The length of r should match the number of components.")
    for i = 1:K
        r[i] = pdf(component(d, i), x)
    end
    r
end

function _cwise_logpdf1!(r::AbstractVector, d::AbstractMixtureModel, x)
    K = ncomponents(d)
    length(r) == K || error("The length of r should match the number of components.")
    for i = 1:K
        r[i] = logpdf(component(d, i), x)
    end
    r
end

function _cwise_pdf!(r::AbstractMatrix, d::AbstractMixtureModel, X)
    K = ncomponents(d)
    n = size(X, ndims(X))
    size(r) == (n, K) || error("The size of r is incorrect.")
    for i = 1:K
        if d isa UnivariateMixture
            view(r,:,i) .= Base.Fix1(pdf, component(d, i)).(X)
        else
            pdf!(view(r,:,i),component(d, i), X)
        end
    end
    r
end

function _cwise_logpdf!(r::AbstractMatrix, d::AbstractMixtureModel, X)
    K = ncomponents(d)
    n = size(X, ndims(X))
    size(r) == (n, K) || error("The size of r is incorrect.")
    for i = 1:K
        if d isa UnivariateMixture
            view(r,:,i) .= Base.Fix1(logpdf, component(d, i)).(X)
        else
            logpdf!(view(r,:,i), component(d, i), X)
        end
    end
    r
end

componentwise_pdf!(r::AbstractVector, d::UnivariateMixture, x::Real) = _cwise_pdf1!(r, d, x)
componentwise_pdf!(r::AbstractVector, d::MultivariateMixture, x::AbstractVector) = _cwise_pdf1!(r, d, x)
componentwise_pdf!(r::AbstractMatrix, d::UnivariateMixture, x::AbstractVector) = _cwise_pdf!(r, d, x)
componentwise_pdf!(r::AbstractMatrix, d::MultivariateMixture, x::AbstractMatrix) = _cwise_pdf!(r, d, x)

componentwise_logpdf!(r::AbstractVector, d::UnivariateMixture, x::Real) = _cwise_logpdf1!(r, d, x)
componentwise_logpdf!(r::AbstractVector, d::MultivariateMixture, x::AbstractVector) = _cwise_logpdf1!(r, d, x)
componentwise_logpdf!(r::AbstractMatrix, d::UnivariateMixture, x::AbstractVector) = _cwise_logpdf!(r, d, x)
componentwise_logpdf!(r::AbstractMatrix, d::MultivariateMixture, x::AbstractMatrix) = _cwise_logpdf!(r, d, x)

componentwise_pdf(d::UnivariateMixture, x::Real) = componentwise_pdf!(Vector{eltype(x)}(undef, ncomponents(d)), d, x)
componentwise_pdf(d::UnivariateMixture, x::AbstractVector) = componentwise_pdf!(Matrix{eltype(x)}(undef, length(x), ncomponents(d)), d, x)
componentwise_pdf(d::MultivariateMixture, x::AbstractVector) = componentwise_pdf!(Vector{eltype(x)}(undef, ncomponents(d)), d, x)
componentwise_pdf(d::MultivariateMixture, x::AbstractMatrix) = componentwise_pdf!(Matrix{eltype(x)}(undef, size(x,2), ncomponents(d)), d, x)

componentwise_logpdf(d::UnivariateMixture, x::Real) = componentwise_logpdf!(Vector{eltype(x)}(undef, ncomponents(d)), d, x)
componentwise_logpdf(d::UnivariateMixture, x::AbstractVector) = componentwise_logpdf!(Matrix{eltype(x)}(undef, length(x), ncomponents(d)), d, x)
componentwise_logpdf(d::MultivariateMixture, x::AbstractVector) = componentwise_logpdf!(Vector{eltype(x)}(undef, ncomponents(d)), d, x)
componentwise_logpdf(d::MultivariateMixture, x::AbstractMatrix) = componentwise_logpdf!(Matrix{eltype(x)}(undef, size(x,2), ncomponents(d)), d, x)


function quantile(d::UnivariateMixture{Continuous}, p::Real)
    ps = probs(d)
    min_q, max_q = extrema(quantile(component(d, i), p) for (i, pi) in enumerate(ps) if pi > 0)
    quantile_bisect(d, p, min_q, max_q)
end

# we also implement `median` since `median` is implemented more efficiently than
# `quantile(d, 1//2)` for some distributions
function median(d::UnivariateMixture{Continuous})
    ps = probs(d)
    min_q, max_q = extrema(median(component(d, i)) for (i, pi) in enumerate(ps) if pi > 0)
    quantile_bisect(d, 1//2, min_q, max_q)
end

## Sampling

struct MixtureSampler{VF,VS,Sampler} <: Sampleable{VF,VS}
    csamplers::Vector{Sampler}
    psampler::AliasTable
end

function MixtureSampler(d::MixtureModel{VF,VS}) where {VF,VS}
    csamplers = map(sampler, d.components)
    psampler = sampler(d.prior)
    MixtureSampler{VF,VS,eltype(csamplers)}(csamplers, psampler)
end

Base.length(s::MixtureSampler) = length(first(s.csamplers))

rand(rng::AbstractRNG, s::MixtureSampler{Univariate}) =
    rand(rng, s.csamplers[rand(rng, s.psampler)])
rand(rng::AbstractRNG, d::MixtureModel{Univariate}) =
    rand(rng, component(d, rand(rng, d.prior)))

# multivariate mixture sampler for a vector
_rand!(rng::AbstractRNG, s::MixtureSampler{Multivariate}, x::AbstractVector{<:Real}) =
    @inbounds rand!(rng, s.csamplers[rand(rng, s.psampler)], x)
# if only a single sample is requested, no alias table is created
_rand!(rng::AbstractRNG, d::MixtureModel{Multivariate}, x::AbstractVector{<:Real}) =
    @inbounds rand!(rng, component(d, rand(rng, d.prior)), x)

sampler(d::MixtureModel) = MixtureSampler(d)<|MERGE_RESOLUTION|>--- conflicted
+++ resolved
@@ -186,11 +186,7 @@
         pi = p[i]
         if pi > 0.0
             c = component(d, i)
-<<<<<<< HEAD
-            mul!(m, pi, mean(c), true, true)
-=======
             axpy!(pi, mean(c), m)
->>>>>>> f33cc108
         end
     end
     return m
@@ -240,27 +236,16 @@
         pi = p[i]
         if pi > 0.0
             c = component(d, i)
-<<<<<<< HEAD
-            mul!(m, pi, mean(c), true, true)
-            mul!(V, pi, cov(c), true, true)
-=======
             axpy!(pi, mean(c), m)
             axpy!(pi, cov(c), V)
->>>>>>> f33cc108
         end
     end
     for i = 1:K
         pi = p[i]
         if pi > 0.0
             c = component(d, i)
-<<<<<<< HEAD
             md .= mean(c) .- m
             BLAS.syr!('U', pi, md, V)
-=======
-            # todo: use more in-place operations
-            md = mean(c) - m
-            axpy!(pi, md*md', V)
->>>>>>> f33cc108
         end
     end
     LinearAlgebra.copytri!(V, 'U')
@@ -318,11 +303,7 @@
             else
                 pdf!(t, component(d, i), x)
             end
-<<<<<<< HEAD
-            mul!(r, pi, t, true, true)
-=======
             axpy!(pi, t, r)
->>>>>>> f33cc108
         end
     end
     return r
