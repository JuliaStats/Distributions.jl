--- conflicted
+++ resolved
@@ -462,13 +462,8 @@
     return vl, vr, vfirst, vlast
 end
 
-<<<<<<< HEAD
-function _pdf!(r::AbstractArray, d::DiscreteUnivariateDistribution, X::UnitRange)
+function _pdf!(r::AbstractArray{<:Real}, d::DiscreteUnivariateDistribution, X::UnitRange)
     vl, vr, vfirst, vlast = _pdf_fill_outside!(r, d, X)
-=======
-function _pdf!(r::AbstractArray{<:Real}, d::DiscreteUnivariateDistribution, X::UnitRange)
-    vl,vr, vfirst, vlast = _pdf_fill_outside!(r, d, X)
->>>>>>> 3d71a2b0
 
     # fill central part: with non-zero pdf
     fm1 = vfirst - 1
@@ -700,14 +695,11 @@
     "pgeneralizedgaussian", # GeneralizedGaussian depends on Gamma
     "generalizedpareto",
     "generalizedextremevalue",
+    "generalizedinversegaussian",
     "gumbel",
     "inversegamma",
     "inversegaussian",
-<<<<<<< HEAD
-    "generalizedinversegaussian",
-=======
     "johnsonsu",
->>>>>>> 3d71a2b0
     "kolmogorov",
     "ksdist",
     "ksonesided",
