#### Domain && Support

struct RealInterval
    lb::Float64
    ub::Float64

    RealInterval(lb::Real, ub::Real) = new(Float64(lb), Float64(ub))
end

minimum(r::RealInterval) = r.lb
maximum(r::RealInterval) = r.ub
extrema(r::RealInterval) = (r.lb, r.ub)
in(x::Real, r::RealInterval) = (r.lb <= Float64(x) <= r.ub)

isbounded(d::Union{D,Type{D}}) where {D<:UnivariateDistribution} = isupperbounded(d) && islowerbounded(d)

islowerbounded(d::Union{D,Type{D}}) where {D<:UnivariateDistribution} = minimum(d) > -Inf
isupperbounded(d::Union{D,Type{D}}) where {D<:UnivariateDistribution} = maximum(d) < +Inf

hasfinitesupport(d::Union{D,Type{D}}) where {D<:IntegerUnivariateDistribution} = isbounded(d)
hasfinitesupport(d::Union{D,Type{D}}) where {D<:ContinuousUnivariateDistribution} = false

"""
    params(d::UnivariateDistribution)

Return a tuple of parameters. Let `d` be a distribution of type `D`, then `D(params(d)...)`
will construct exactly the same distribution as ``d``.
"""
params(d::UnivariateDistribution)

"""
    scale(d::UnivariateDistribution)

Get the scale parameter.
"""
scale(d::UnivariateDistribution)

"""
    location(d::UnivariateDistribution)

Get the location parameter.
"""
location(d::UnivariateDistribution)

"""
    shape(d::UnivariateDistribution)

Get the shape parameter.
"""
shape(d::UnivariateDistribution)

"""
    rate(d::UnivariateDistribution)

Get the rate parameter.
"""
rate(d::UnivariateDistribution)

"""
    ncategories(d::UnivariateDistribution)

Get the number of categories.
"""
ncategories(d::UnivariateDistribution)

"""
    ntrials(d::UnivariateDistribution)

Get the number of trials.
"""
ntrials(d::UnivariateDistribution)

"""
    dof(d::UnivariateDistribution)

Get the degrees of freedom.
"""
dof(d::UnivariateDistribution)

"""
    minimum(d::UnivariateDistribution)

Return the minimum of the support of `d`.
"""
minimum(d::UnivariateDistribution)

"""
    maximum(d::UnivariateDistribution)

Return the maximum of the support of `d`.
"""
maximum(d::UnivariateDistribution)

"""
    extrema(d::UnivariateDistribution)

Return the minimum and maximum of the support of `d` as a 2-tuple.
"""
extrema(d::UnivariateDistribution) = (minimum(d), maximum(d))

"""
    insupport(d::UnivariateDistribution, x::Any)

When `x` is a scalar, it returns whether x is within the support of `d`
(e.g., `insupport(d, x) = minimum(d) <= x <= maximum(d)`).
When `x` is an array, it returns whether every element in x is within the support of `d`.

Generic fallback methods are provided, but it is often the case that `insupport` can be
done more efficiently, and a specialized `insupport` is thus desirable.
You should also override this function if the support is composed of multiple disjoint intervals.
"""
insupport{D<:UnivariateDistribution}(d::Union{D, Type{D}}, x::Any)

function insupport!(r::AbstractArray, d::Union{D,Type{D}}, X::AbstractArray) where D<:UnivariateDistribution
    length(r) == length(X) ||
        throw(DimensionMismatch("Inconsistent array dimensions."))
    for i in 1 : length(X)
        @inbounds r[i] = insupport(d, X[i])
    end
    return r
end


insupport(d::Union{D,Type{D}}, X::AbstractArray) where {D<:UnivariateDistribution} =
     insupport!(BitArray(undef, size(X)), d, X)

insupport(d::Union{D,Type{D}},x::Real) where {D<:UnivariateDistribution{ContinuousSupport{T}}} where {T} = minimum(d) <= x <= maximum(d)
<<<<<<< HEAD
insupport(d::Union{D,Type{D}},x::Real) where {D<:IntegerUnivariateDistribution} = isinteger(x) && minimum(d) <= x <= maximum(d)
=======
insupport(d::Union{D,Type{D}},x) where {D<:CountableUnivariateDistribution} = x ∈ support(d)
insupport(d::Union{D,Type{D}},x::Real) where {D<:DiscreteUnivariateDistribution} = isinteger(x) && minimum(d) <= x <= maximum(d)
>>>>>>> 0c148ef7

support(d::Union{D,Type{D}}) where {D<:UnivariateDistribution{ContinuousSupport{T}}} where {T} = RealInterval(minimum(d), maximum(d))
support(d::Union{D,Type{D}}) where {D<:IntegerUnivariateDistribution} = round(Int, minimum(d)):round(Int, maximum(d))

# Type used for dispatch on finite support
# T = true or false
struct FiniteSupport{T} end

## macros to declare support

macro distr_support(D, lb, ub)
    D_has_constantbounds = (isa(ub, Number) || ub == :Inf) &&
                           (isa(lb, Number) || lb == :(-Inf))

    paramdecl = D_has_constantbounds ? :(d::Union{$D, Type{<:$D}}) : :(d::$D)

    # overall
    esc(quote
        minimum($(paramdecl)) = $lb
        maximum($(paramdecl)) = $ub
    end)
end


##### generic methods (fallback) #####

## sampling

# multiple univariate, must allocate array
rand(rng::AbstractRNG, s::Sampleable{Univariate}, dims::Dims) =
    rand!(rng, sampler(s), Array{eltype(s)}(undef, dims))

# multiple univariate with pre-allocated array
function rand!(rng::AbstractRNG, s::Sampleable{Univariate}, A::AbstractArray)
    smp = sampler(s)
    for i in eachindex(A)
        @inbounds A[i] = rand(rng, smp)
    end
    return A
end

"""
    rand(rng::AbstractRNG, d::UnivariateDistribution)

Generate a scalar sample from `d`. The general fallback is `quantile(d, rand())`.
"""
rand(rng::AbstractRNG, d::UnivariateDistribution) = quantile(d, rand(rng))

"""
    rand!(rng::AbstractRNG, ::UnivariateDistribution, ::AbstractArray)

Sample a univariate distribution and store the results in the provided array.
"""
rand!(rng::AbstractRNG, ::UnivariateDistribution, ::AbstractArray)

## statistics

"""
    mean(d::UnivariateDistribution)

Compute the expectation.
"""
mean(d::UnivariateDistribution)

"""
    var(d::UnivariateDistribution)

Compute the variance. (A generic std is provided as `std(d) = sqrt(var(d))`)
"""
var(d::UnivariateDistribution)

"""
    std(d::UnivariateDistribution)

Return the standard deviation of distribution `d`, i.e. `sqrt(var(d))`.
"""
std(d::UnivariateDistribution) = sqrt(var(d))

"""
    median(d::UnivariateDistribution)

Return the median value of distribution `d`.
"""
median(d::UnivariateDistribution) = quantile(d, 0.5)

"""
    modes(d::UnivariateDistribution)

Get all modes (if this makes sense).
"""
modes(d::UnivariateDistribution) = [mode(d)]

"""
    mode(d::UnivariateDistribution)

Returns the first mode.
"""
mode(d::UnivariateDistribution)

"""
    skewness(d::UnivariateDistribution)

Compute the skewness.
"""
skewness(d::UnivariateDistribution)

"""
    entropy(d::UnivariateDistribution)

Compute the entropy value of distribution `d`.
"""
entropy(d::UnivariateDistribution)

"""
    entropy(d::UnivariateDistribution, b::Real)

Compute the entropy value of distribution `d`, w.r.t. a given base.
"""
entropy(d::UnivariateDistribution, b::Real) = entropy(d) / log(b)

"""
    isplatykurtic(d)

Return whether `d` is platykurtic (*i.e* `kurtosis(d) < 0`).
"""
isplatykurtic(d::UnivariateDistribution) = kurtosis(d) < 0.0

"""
    isleptokurtic(d)

Return whether `d` is leptokurtic (*i.e* `kurtosis(d) > 0`).
"""
isleptokurtic(d::UnivariateDistribution) = kurtosis(d) > 0.0

"""
    ismesokurtic(d)

Return whether `d` is mesokurtic (*i.e* `kurtosis(d) == 0`).
"""
ismesokurtic(d::UnivariateDistribution) = kurtosis(d) ≈ 0.0

"""
    kurtosis(d::UnivariateDistribution)

Compute the excessive kurtosis.
"""
kurtosis(d::UnivariateDistribution)

"""
    kurtosis(d::Distribution, correction::Bool)

Computes excess kurtosis by default. Proper kurtosis can be returned with correction=false
"""
function kurtosis(d::Distribution, correction::Bool)
    if correction
        return kurtosis(d)
    else
        return kurtosis(d) + 3.0
    end
end

excess(d::Distribution) = kurtosis(d)
excess_kurtosis(d::Distribution) = kurtosis(d)
proper_kurtosis(d::Distribution) = kurtosis(d, false)

"""
    mgf(d::UnivariateDistribution, t)

Evaluate the moment generating function of distribution `d`.
"""
mgf(d::UnivariateDistribution, t)

"""
    cf(d::UnivariateDistribution, t)

Evaluate the characteristic function of distribution `d`.
"""
cf(d::UnivariateDistribution, t)


#### pdf, cdf, and friends

# pdf

"""
    pdf(d::UnivariateDistribution, x::Real)

Evaluate the probability density (mass) at `x`.

See also: [`logpdf`](@ref).
"""
pdf(d::UnivariateDistribution, x::Real)

"""
    pdf(d::IntegerUnivariateDistribution, x::T) where {T<:Real}

Evaluate the probability density (mass) at `x`. If `T` is not an `Integer`
type but `x` is integer, the value is converted to `Int`.

The version with `x::Integer` must be implemented by
discrete distributions.

See also: [`logpdf`](@ref).
"""
pdf(d::IntegerUnivariateDistribution, x::Real) = isinteger(x) ? pdf(d, round(Int, x)) : 0.0

"""
    logpdf(d::UnivariateDistribution, x::Real)

Evaluate the logarithm of probability density (mass) at `x`.
Whereas there is a fallback implemented `logpdf(d, x) = log(pdf(d, x))`.
Relying on this fallback is not recommended in general, as it is prone to overflow or underflow.
"""
logpdf(d::UnivariateDistribution, x) = log(pdf(d, x))
logpdf(d::IntegerUnivariateDistribution, x::Integer) = log(pdf(d, x))
logpdf(d::IntegerUnivariateDistribution, x::Real) = isinteger(x) ? logpdf(d, round(Int, x)) : -Inf

"""
    cdf(d::UnivariateDistribution, x::Real)

Evaluate the cumulative probability at `x`.

See also [`ccdf`](@ref), [`logcdf`](@ref), and [`logccdf`](@ref).
"""
cdf(d::UnivariateDistribution, x::Real)
cdf(d::IntegerUnivariateDistribution, x::Integer) = cdf(d, x, FiniteSupport{hasfinitesupport(d)})

# Integer univariate with infinite support
function cdf(d::IntegerUnivariateDistribution, x::Integer, ::Type{FiniteSupport{false}})
    c = 0.0
    for y = minimum(d):x
        c += pdf(d, y)
    end
    return c
end

# Integer univariate with finite support
function cdf(d::IntegerUnivariateDistribution, x::Integer, ::Type{FiniteSupport{true}})
    # calculate from left if x < (min + max)/2
    # (same as infinite support version)
    x <= div(minimum(d) + maximum(d),2) && return cdf(d, x, FiniteSupport{false})

    # otherwise, calculate from the right
    c = 1.0
    for y = x+1:maximum(d)
        c -= pdf(d, y)
    end
    return c
end

cdf(d::IntegerUnivariateDistribution, x::Real) = cdf(d, floor(Int,x))

"""
    ccdf(d::UnivariateDistribution, x::Real)

The complementary cumulative function evaluated at `x`, i.e. `1 - cdf(d, x)`.
"""
ccdf(d::UnivariateDistribution, x) = 1.0 - cdf(d, x)
ccdf(d::IntegerUnivariateDistribution, x::Integer) = 1.0 - cdf(d, x)
ccdf(d::IntegerUnivariateDistribution, x::Real) = ccdf(d, floor(Int,x))

"""
    logcdf(d::UnivariateDistribution, x::Real)

The logarithm of the cumulative function value(s) evaluated at `x`, i.e. `log(cdf(x))`.
"""
logcdf(d::UnivariateDistribution, x) = log(cdf(d, x))
logcdf(d::IntegerUnivariateDistribution, x::Integer) = log(cdf(d, x))
logcdf(d::IntegerUnivariateDistribution, x::Real) = logcdf(d, floor(Int,x))

"""
    logccdf(d::UnivariateDistribution, x::Real)

The logarithm of the complementary cumulative function values evaluated at x, i.e. `log(ccdf(x))`.
"""
logccdf(d::UnivariateDistribution, x) = log(ccdf(d, x))
logccdf(d::IntegerUnivariateDistribution, x::Integer) = log(ccdf(d, x))
logccdf(d::IntegerUnivariateDistribution, x::Real) = logccdf(d, floor(Int,x))

"""
    quantile(d::UnivariateDistribution, q::Real)

Evaluate the inverse cumulative distribution function at `q`.

See also: [`cquantile`](@ref), [`invlogcdf`](@ref), and [`invlogccdf`](@ref).
"""
quantile(d::UnivariateDistribution, p::Real)

"""
    cquantile(d::UnivariateDistribution, q::Real)

The complementary quantile value, i.e. `quantile(d, 1-q)`.
"""
cquantile(d::UnivariateDistribution, p::Real) = quantile(d, 1.0 - p)

"""
    invlogcdf(d::UnivariateDistribution, lp::Real)

The inverse function of logcdf.
"""
invlogcdf(d::UnivariateDistribution, lp::Real) = quantile(d, exp(lp))

"""
    invlogcdf(d::UnivariateDistribution, lp::Real)

The inverse function of logcdf.
"""
invlogccdf(d::UnivariateDistribution, lp::Real) = quantile(d, -expm1(lp))

# gradlogpdf

gradlogpdf(d::ContinuousUnivariateDistribution, x::Real) = throw(MethodError(gradlogpdf, (d, x)))


function _pdf_fill_outside!(r::AbstractArray, d::IntegerUnivariateDistribution, X::UnitRange)
    vl = vfirst = first(X)
    vr = vlast = last(X)
    n = vlast - vfirst + 1
    if islowerbounded(d)
        lb = minimum(d)
        if vl < lb
            vl = lb
        end
    end
    if isupperbounded(d)
        ub = maximum(d)
        if vr > ub
            vr = ub
        end
    end

    # fill left part
    if vl > vfirst
        for i = 1:(vl - vfirst)
            r[i] = 0.0
        end
    end

    # fill central part: with non-zero pdf
    fm1 = vfirst - 1
    for v = vl:vr
        r[v - fm1] = pdf(d, v)
    end

    # fill right part
    if vr < vlast
        for i = (vr-vfirst+2):n
            r[i] = 0.0
        end
    end
    return vl, vr, vfirst, vlast
end

function _pdf!(r::AbstractArray, d::IntegerUnivariateDistribution, X::UnitRange)
    vl,vr, vfirst, vlast = _pdf_fill_outside!(r, d, X)

    # fill central part: with non-zero pdf
    fm1 = vfirst - 1
    for v = vl:vr
        r[v - fm1] = pdf(d, v)
    end
    return r
end


abstract type RecursiveProbabilityEvaluator end

function _pdf!(r::AbstractArray, d::IntegerUnivariateDistribution, X::UnitRange, rpe::RecursiveProbabilityEvaluator)
    vl,vr, vfirst, vlast = _pdf_fill_outside!(r, d, X)

    # fill central part: with non-zero pdf
    if vl <= vr
        fm1 = vfirst - 1
        r[vl - fm1] = pv = pdf(d, vl)
        for v = (vl+1):vr
            r[v - fm1] = pv = nextpdf(rpe, pv, v)
        end
    end

    return r
end

## loglikelihood
"""
    loglikelihood(d::UnivariateDistribution, X::AbstractArray)

The log-likelihood of distribution `d` w.r.t. all samples contained in array `x`.
"""
loglikelihood(d::UnivariateDistribution, X::AbstractArray) = sum(x -> logpdf(d, x), X)

### macros to use StatsFuns for method implementation

macro _delegate_statsfuns(D, fpre, psyms...)
    dt = eval(D)
    T = eltype(dt)

    # function names from StatsFuns
    fpdf = Symbol(fpre, "pdf")
    flogpdf = Symbol(fpre, "logpdf")
    fcdf = Symbol(fpre, "cdf")
    fccdf = Symbol(fpre, "ccdf")
    flogcdf = Symbol(fpre, "logcdf")
    flogccdf = Symbol(fpre, "logccdf")
    finvcdf = Symbol(fpre, "invcdf")
    finvccdf = Symbol(fpre, "invccdf")
    finvlogcdf = Symbol(fpre, "invlogcdf")
    finvlogccdf = Symbol(fpre, "invlogccdf")

    # parameter fields
    pargs = [Expr(:(.), :d, Expr(:quote, s)) for s in psyms]

    esc(quote
        pdf(d::$D, x::$T) = $(fpdf)($(pargs...), x)
        logpdf(d::$D, x::$T) = $(flogpdf)($(pargs...), x)

        cdf(d::$D, x::$T) = $(fcdf)($(pargs...), x)
        ccdf(d::$D, x::$T) = $(fccdf)($(pargs...), x)
        logcdf(d::$D, x::$T) = $(flogcdf)($(pargs...), x)
        logccdf(d::$D, x::$T) = $(flogccdf)($(pargs...), x)

        quantile(d::$D, q::Real) = convert($T, $(finvcdf)($(pargs...), q))
        cquantile(d::$D, q::Real) = convert($T, $(finvccdf)($(pargs...), q))
        invlogcdf(d::$D, lq::Real) = convert($T, $(finvlogcdf)($(pargs...), lq))
        invlogccdf(d::$D, lq::Real) = convert($T, $(finvlogccdf)($(pargs...), lq))
    end)
end


##### specific distributions #####

const discrete_distributions = [
    "bernoulli",
    "betabinomial",
    "binomial",
    "discreteuniform",
    "discretenonparametric",
    "categorical",
    "geometric",
    "hypergeometric",
    "negativebinomial",
    "noncentralhypergeometric",
    "poisson",
    "skellam",
    "poissonbinomial"
]

const continuous_distributions = [
    "arcsine",
    "beta",
    "betaprime",
    "biweight",
    "cauchy",
    "chernoff",
    "chisq",    # Chi depends on Chisq
    "chi",
    "cosine",
    "epanechnikov",
    "exponential",
    "fdist",
    "frechet",
    "gamma", "erlang",
    "pgeneralizedgaussian", # GeneralizedGaussian depends on Gamma
    "generalizedpareto",
    "generalizedextremevalue",
    "gumbel",
    "inversegamma",
    "inversegaussian",
    "kolmogorov",
    "ksdist",
    "ksonesided",
    "laplace",
    "levy",
    "locationscale",
    "logistic",
    "noncentralbeta",
    "noncentralchisq",
    "noncentralf",
    "noncentralt",
    "normal",
    "normalcanon",
    "normalinversegaussian",
    "lognormal",    # LogNormal depends on Normal
    "logitnormal",    # LogitNormal depends on Normal
    "pareto",
    "rayleigh",
    "semicircle",
    "studentizedrange",
    "symtriangular",
    "tdist",
    "triangular",
    "triweight",
    "uniform",
    "vonmises",
    "weibull"
]

for dname in discrete_distributions
    include(joinpath("univariate", "discrete", "$(dname).jl"))
end

for dname in continuous_distributions
    include(joinpath("univariate", "continuous", "$(dname).jl"))
end<|MERGE_RESOLUTION|>--- conflicted
+++ resolved
@@ -125,15 +125,11 @@
      insupport!(BitArray(undef, size(X)), d, X)
 
 insupport(d::Union{D,Type{D}},x::Real) where {D<:UnivariateDistribution{ContinuousSupport{T}}} where {T} = minimum(d) <= x <= maximum(d)
-<<<<<<< HEAD
-insupport(d::Union{D,Type{D}},x::Real) where {D<:IntegerUnivariateDistribution} = isinteger(x) && minimum(d) <= x <= maximum(d)
-=======
 insupport(d::Union{D,Type{D}},x) where {D<:CountableUnivariateDistribution} = x ∈ support(d)
-insupport(d::Union{D,Type{D}},x::Real) where {D<:DiscreteUnivariateDistribution} = isinteger(x) && minimum(d) <= x <= maximum(d)
->>>>>>> 0c148ef7
+insupport(d::Union{D,Type{D}},x::Real) where {D<:ContiguousUnivariateDistribution} = isinteger(x) && minimum(d) <= x <= maximum(d)
 
 support(d::Union{D,Type{D}}) where {D<:UnivariateDistribution{ContinuousSupport{T}}} where {T} = RealInterval(minimum(d), maximum(d))
-support(d::Union{D,Type{D}}) where {D<:IntegerUnivariateDistribution} = round(Int, minimum(d)):round(Int, maximum(d))
+support(d::Union{D,Type{D}}) where {D<:ContiguousUnivariateDistribution} = round(Int, minimum(d)):round(Int, maximum(d))
 
 # Type used for dispatch on finite support
 # T = true or false
@@ -325,7 +321,7 @@
 pdf(d::UnivariateDistribution, x::Real)
 
 """
-    pdf(d::IntegerUnivariateDistribution, x::T) where {T<:Real}
+    pdf(d::ContiguousUnivariateDistribution, x::T) where {T<:Real}
 
 Evaluate the probability density (mass) at `x`. If `T` is not an `Integer`
 type but `x` is integer, the value is converted to `Int`.
@@ -335,7 +331,7 @@
 
 See also: [`logpdf`](@ref).
 """
-pdf(d::IntegerUnivariateDistribution, x::Real) = isinteger(x) ? pdf(d, round(Int, x)) : 0.0
+pdf(d::ContiguousUnivariateDistribution, x::Real) = isinteger(x) ? pdf(d, round(Int, x)) : 0.0
 
 """
     logpdf(d::UnivariateDistribution, x::Real)
@@ -345,8 +341,8 @@
 Relying on this fallback is not recommended in general, as it is prone to overflow or underflow.
 """
 logpdf(d::UnivariateDistribution, x) = log(pdf(d, x))
-logpdf(d::IntegerUnivariateDistribution, x::Integer) = log(pdf(d, x))
-logpdf(d::IntegerUnivariateDistribution, x::Real) = isinteger(x) ? logpdf(d, round(Int, x)) : -Inf
+logpdf(d::ContiguousUnivariateDistribution, x::Integer) = log(pdf(d, x))
+logpdf(d::ContiguousUnivariateDistribution, x::Real) = isinteger(x) ? logpdf(d, round(Int, x)) : -Inf
 
 """
     cdf(d::UnivariateDistribution, x::Real)
@@ -356,10 +352,10 @@
 See also [`ccdf`](@ref), [`logcdf`](@ref), and [`logccdf`](@ref).
 """
 cdf(d::UnivariateDistribution, x::Real)
-cdf(d::IntegerUnivariateDistribution, x::Integer) = cdf(d, x, FiniteSupport{hasfinitesupport(d)})
-
-# Integer univariate with infinite support
-function cdf(d::IntegerUnivariateDistribution, x::Integer, ::Type{FiniteSupport{false}})
+cdf(d::ContiguousUnivariateDistribution, x::Integer) = cdf(d, x, FiniteSupport{hasfinitesupport(d)})
+
+# Contiguous univariate with infinite support
+function cdf(d::ContiguousUnivariateDistribution, x::Integer, ::Type{FiniteSupport{false}})
     c = 0.0
     for y = minimum(d):x
         c += pdf(d, y)
@@ -367,8 +363,8 @@
     return c
 end
 
-# Integer univariate with finite support
-function cdf(d::IntegerUnivariateDistribution, x::Integer, ::Type{FiniteSupport{true}})
+# Contiguous univariate with finite support
+function cdf(d::ContiguousUnivariateDistribution, x::Integer, ::Type{FiniteSupport{true}})
     # calculate from left if x < (min + max)/2
     # (same as infinite support version)
     x <= div(minimum(d) + maximum(d),2) && return cdf(d, x, FiniteSupport{false})
@@ -381,7 +377,7 @@
     return c
 end
 
-cdf(d::IntegerUnivariateDistribution, x::Real) = cdf(d, floor(Int,x))
+cdf(d::ContiguousUnivariateDistribution, x::Real) = cdf(d, floor(Int,x))
 
 """
     ccdf(d::UnivariateDistribution, x::Real)
@@ -389,8 +385,8 @@
 The complementary cumulative function evaluated at `x`, i.e. `1 - cdf(d, x)`.
 """
 ccdf(d::UnivariateDistribution, x) = 1.0 - cdf(d, x)
-ccdf(d::IntegerUnivariateDistribution, x::Integer) = 1.0 - cdf(d, x)
-ccdf(d::IntegerUnivariateDistribution, x::Real) = ccdf(d, floor(Int,x))
+ccdf(d::ContiguousUnivariateDistribution, x::Integer) = 1.0 - cdf(d, x)
+ccdf(d::ContiguousUnivariateDistribution, x::Real) = ccdf(d, floor(Int,x))
 
 """
     logcdf(d::UnivariateDistribution, x::Real)
@@ -398,8 +394,8 @@
 The logarithm of the cumulative function value(s) evaluated at `x`, i.e. `log(cdf(x))`.
 """
 logcdf(d::UnivariateDistribution, x) = log(cdf(d, x))
-logcdf(d::IntegerUnivariateDistribution, x::Integer) = log(cdf(d, x))
-logcdf(d::IntegerUnivariateDistribution, x::Real) = logcdf(d, floor(Int,x))
+logcdf(d::ContiguousUnivariateDistribution, x::Integer) = log(cdf(d, x))
+logcdf(d::ContiguousUnivariateDistribution, x::Real) = logcdf(d, floor(Int,x))
 
 """
     logccdf(d::UnivariateDistribution, x::Real)
@@ -407,8 +403,8 @@
 The logarithm of the complementary cumulative function values evaluated at x, i.e. `log(ccdf(x))`.
 """
 logccdf(d::UnivariateDistribution, x) = log(ccdf(d, x))
-logccdf(d::IntegerUnivariateDistribution, x::Integer) = log(ccdf(d, x))
-logccdf(d::IntegerUnivariateDistribution, x::Real) = logccdf(d, floor(Int,x))
+logccdf(d::ContiguousUnivariateDistribution, x::Integer) = log(ccdf(d, x))
+logccdf(d::ContiguousUnivariateDistribution, x::Real) = logccdf(d, floor(Int,x))
 
 """
     quantile(d::UnivariateDistribution, q::Real)
@@ -445,7 +441,7 @@
 gradlogpdf(d::ContinuousUnivariateDistribution, x::Real) = throw(MethodError(gradlogpdf, (d, x)))
 
 
-function _pdf_fill_outside!(r::AbstractArray, d::IntegerUnivariateDistribution, X::UnitRange)
+function _pdf_fill_outside!(r::AbstractArray, d::ContiguousUnivariateDistribution, X::UnitRange)
     vl = vfirst = first(X)
     vr = vlast = last(X)
     n = vlast - vfirst + 1
@@ -484,7 +480,7 @@
     return vl, vr, vfirst, vlast
 end
 
-function _pdf!(r::AbstractArray, d::IntegerUnivariateDistribution, X::UnitRange)
+function _pdf!(r::AbstractArray, d::ContiguousUnivariateDistribution, X::UnitRange)
     vl,vr, vfirst, vlast = _pdf_fill_outside!(r, d, X)
 
     # fill central part: with non-zero pdf
@@ -498,7 +494,7 @@
 
 abstract type RecursiveProbabilityEvaluator end
 
-function _pdf!(r::AbstractArray, d::IntegerUnivariateDistribution, X::UnitRange, rpe::RecursiveProbabilityEvaluator)
+function _pdf!(r::AbstractArray, d::ContiguousUnivariateDistribution, X::UnitRange, rpe::RecursiveProbabilityEvaluator)
     vl,vr, vfirst, vlast = _pdf_fill_outside!(r, d, X)
 
     # fill central part: with non-zero pdf
