--- conflicted
+++ resolved
@@ -353,17 +353,11 @@
 Whereas there is a fallback implemented `logpdf(d, x) = log(pdf(d, x))`.
 Relying on this fallback is not recommended in general, as it is prone to overflow or underflow.
 """
-<<<<<<< HEAD
-logpdf(d::UnivariateDistribution, x) = log(pdf(d, x))
+logpdf(d::UnivariateDistribution, x::Real) = log(pdf(d, x))
 logpdf(d::UnivariateDistribution{<:ContiguousSupport}, x::Integer) =
     log(pdf(d, x))
 logpdf(d::UnivariateDistribution{<:ContiguousSupport}, x::Real) =
-    isinteger(x) ? logpdf(d, round(Int, x)) : -Inf
-=======
-logpdf(d::UnivariateDistribution, x::Real) = log(pdf(d, x))
-logpdf(d::DiscreteUnivariateDistribution, x::Integer) = log(pdf(d, x))
-logpdf(d::DiscreteUnivariateDistribution, x::Real) = isinteger(x) ? logpdf(d, round(Int, x)) : partype(d)(-Inf)
->>>>>>> c89d5573
+    isinteger(x) ? logpdf(d, round(Int, x)) : partype(d)(-Inf)
 
 """
     cdf(d::UnivariateDistribution, x::Real)
