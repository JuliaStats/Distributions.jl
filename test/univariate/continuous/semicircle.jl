--- conflicted
+++ resolved
@@ -39,15 +39,9 @@
 @test quantile(d,  .5) ==   .0
 @test quantile(d, 1.0) == +2.0
 
-<<<<<<< HEAD
-rng = MersenneTwister(0)
-for r in rand(rng, Uniform(0,10), 5)
-    local N = 10^4
-=======
 rng = StableRNG(123)
 @testset for r in rand(rng, Uniform(0,10), 5)
     N = 10^4
->>>>>>> e055f7a6
     semi = Semicircle(r)
     sample = rand(rng, semi, N)
     mi, ma = extrema(sample)
