using Distributions
using Test, Random

Random.seed!(1234)

@testset "binomial" begin
# Test the consistency between the recursive and nonrecursive computation of the pdf
# of the Binomial distribution
for (p, n) in [(0.6, 10), (0.8, 6), (0.5, 40), (0.04, 20), (1., 100), (0., 10), (0.999999, 1000), (1e-7, 1000)]
    d = Binomial(n, p)

    a = Base.Fix1(pdf, d).(0:n)
    for t=0:n
        @test pdf(d, t) ≈ a[1+t]
    end

    li = rand(0:n, 2)
    rng = minimum(li):maximum(li)
    b = Base.Fix1(pdf, d).(rng)
    for t in rng
        @test pdf(d, t) ≈ b[t - first(rng) + 1]
    end
end

# Test calculation of expectation value for Binomial distribution
@test Distributions.expectation(identity, Binomial(6)) ≈ 3.0
@test Distributions.expectation(x -> -x, Binomial(10, 0.2)) ≈ -2.0

# Test median
@test median(Binomial(25,3//10)) == 7
@test median(Binomial(45,3//10)) == 13
@test median(Binomial(65,3//10)) == 19
@test median(Binomial(85,3//10)) == 25

<<<<<<< HEAD
=======
@test all(median(Binomial(7, p)) == quantile(Binomial(7, p), 1//2) for p in 0:0.1:1)
    
>>>>>>> ceb63433
# Test mode
@test mode(Binomial(100, 0.4)) == 40
@test mode(Binomial(1, 0.51)) == 1
@test mode(Binomial(1, 0.49)) == 0
@test mode(Binomial(4, 2//3)) == 3
@test mode(Binomial(6, 2//7)) == 1
@test mode(Binomial(7, 1//8)) == 0

@test modes(Binomial(4, 2//3)) == [3]
@test modes(Binomial(5, 3//4)) == [4]
@test modes(Binomial(3, 2//4)) == [1, 2]
@test modes(Binomial(4, 2//5)) == [1, 2]
@test modes(Binomial(6, 2//7)) == [1, 2]
@test modes(Binomial(6, 3//7)) == [2, 3]
@test modes(Binomial(7, 1//8)) == [0, 1]

@test isplatykurtic(Bernoulli(0.5))
@test ismesokurtic(Normal(0.0, 1.0))
@test isleptokurtic(Laplace(0.0, 1.0))
end<|MERGE_RESOLUTION|>--- conflicted
+++ resolved
@@ -32,11 +32,8 @@
 @test median(Binomial(65,3//10)) == 19
 @test median(Binomial(85,3//10)) == 25
 
-<<<<<<< HEAD
-=======
 @test all(median(Binomial(7, p)) == quantile(Binomial(7, p), 1//2) for p in 0:0.1:1)
     
->>>>>>> ceb63433
 # Test mode
 @test mode(Binomial(100, 0.4)) == 40
 @test mode(Binomial(1, 0.51)) == 1
