--- conflicted
+++ resolved
@@ -132,10 +132,6 @@
             @test Distributions.params(d) == (d.d, d.η, d.uplo)
             @test partype(d) <: Float64
 
-<<<<<<< HEAD
-            m = mode(d)
-            @test m isa Cholesky{Float64}
-=======
             if η > 1
                 m = mode(d)
                 @test m isa Cholesky{eltype(d)}
@@ -145,7 +141,6 @@
             end
             m = mode(d; check_args = false)
             @test m isa Cholesky{eltype(d)}
->>>>>>> e4704210
             @test Matrix(m) ≈ I
         end
         for (d, η) in ((2, 4), (2, 1), (3, 1)), T in (Float32, Float64)
