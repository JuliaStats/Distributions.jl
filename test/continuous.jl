--- conflicted
+++ resolved
@@ -31,15 +31,6 @@
 # Test for numerical problems
 @test pdf(Logistic(6,0.01),-2) == 0
 
-<<<<<<< HEAD
-# Test for parameters beyond those supported in R references
-@test var(VonMises(1.1, 1000)) ≈ 0.0005001251251957198
-@test entropy(VonMises(1.1, 1000)) ≈ -2.034688918525470
-@test isapprox(cf(VonMises(1.1, 1000), 2.5), -0.921417 + 0.38047im, atol=1e-6)
-@test pdf(VonMises(1.1, 1000), 0.5) ≈ 1.758235814051e-75
-@test logpdf(VonMises(1.1,1000),0.5) ≈ -172.1295710466005
-@test isapprox(cdf(VonMises(1.1, 1000), 1.0), 0.000787319, atol=1e-9)
-=======
 @testset "Normal with std=0" begin
     d = Normal(0.5,0.0)
     @test pdf(d, 0.49) == 0.0
@@ -61,5 +52,15 @@
     @test quantile(d, 1.0) == +Inf
 
     @test rand(d) == 0.5
-end    
->>>>>>> 5c5cb929
+end
+
+# Test for parameters beyond those supported in R references
+@testset "VonMises with large kappa" begin
+    d = VonMises(1.1, 1000)
+    @test var(d) ≈ 0.0005001251251957198
+    @test entropy(d) ≈ -2.034688918525470
+    @test isapprox(cf(d, 2.5), -0.921417 + 0.38047im, atol=1e-6)
+    @test pdf(d, 0.5) ≈ 1.758235814051e-75
+    @test logpdf(d, 0.5) ≈ -172.1295710466005
+    @test isapprox(cdf(d, 1.0), 0.000787319, atol=1e-9)
+end