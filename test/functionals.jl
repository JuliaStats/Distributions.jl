--- conflicted
+++ resolved
@@ -76,18 +76,16 @@
             q = InverseGamma(3.0, 2.0)
             test_kl(p, q)
         end
-<<<<<<< HEAD
+        @testset "Laplace" begin
+            p = Laplace(2.0)
+            q = Laplace(3.0)
+            test_kl(p, q)
+        end
         @testset "LogNormal" begin
             p = LogNormal(0, 1)
             q = LogNormal(0.5, 0.5)
             test_kl(p, q)
             @test kldivergence(p, q) ≈ kldivergence(Normal(0, 1), Normal(0.5, 0.5))
-=======
-        @testset "Laplace" begin
-            p = Laplace(2.0)
-            q = Laplace(3.0)
-            test_kl(p, q)
->>>>>>> 65bcb75c
         end
         @testset "Normal" begin
             p = Normal(0, 1)
