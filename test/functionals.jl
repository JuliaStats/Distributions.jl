# Struct to test AbstractMvNormal methods
struct CholeskyMvNormal{M,T} <: Distributions.AbstractMvNormal
    m::M
    L::T
end

# Constructor for diagonal covariance matrices used in the tests belows
function CholeskyMvNormal(m::Vector, Σ::Diagonal)
    L = Diagonal(map(sqrt, Σ.diag))
    return CholeskyMvNormal{typeof(m),typeof(L)}(m, L)
end

Distributions.length(p::CholeskyMvNormal) = length(p.m)
Distributions.mean(p::CholeskyMvNormal) = p.m
Distributions.cov(p::CholeskyMvNormal) = p.L * p.L'
Distributions.logdetcov(p::CholeskyMvNormal) = 2 * logdet(p.L)
function Distributions.sqmahal(p::CholeskyMvNormal, x::AbstractVector)
    return sum(abs2, p.L \ (mean(p) - x))
end
function Distributions._rand!(rng::AbstractRNG, p::CholeskyMvNormal, x::Vector)
    return x .= p.m .+ p.L * randn!(rng, x)
end

@testset "Expectations" begin
    # univariate distributions
    for d in (Normal(), Poisson(2.0), Binomial(10, 0.4))
        m = Distributions.expectation(identity, d)
        @test m ≈ mean(d) atol=1e-3
        @test Distributions.expectation(x -> (x - mean(d))^2, d) ≈ var(d) atol=1e-3

        @test @test_deprecated(Distributions.expectation(d, identity, 1e-10)) == m
        @test @test_deprecated(Distributions.expectation(d, identity)) == m
    end

    # multivariate distribution
    d = MvNormal([1.5, -0.5], I)
    @test Distributions.expectation(identity, d; nsamples=10_000) ≈ mean(d) atol=5e-2
    @test @test_deprecated(Distributions.expectation(d, identity; nsamples=10_000)) ≈ mean(d) atol=5e-2
end

@testset "KL divergences" begin
    function test_kl(p, q)
        @test kldivergence(p, q) >= 0
        @test kldivergence(p, p) ≈ 0 atol=1e-1
        @test kldivergence(q, q) ≈ 0 atol=1e-1
        if p isa UnivariateDistribution
            @test kldivergence(p, q) ≈ invoke(kldivergence, Tuple{UnivariateDistribution,UnivariateDistribution}, p, q) atol=1e-1
        elseif p isa MultivariateDistribution
            @test kldivergence(p, q) ≈ invoke(kldivergence, Tuple{MultivariateDistribution,MultivariateDistribution}, p, q; nsamples=10000) atol=1e-1
        end
    end

    @testset "univariate" begin
        @testset "Beta" begin
            p = Beta(2, 10)
            q = Beta(3, 5)
            test_kl(p, q)
        end
        @testset "Binomial" begin
            p = Binomial(3, 0.3)
            q = Binomial(3, 0.5)
            test_kl(p, q)
            @test isinf(kldivergence(Binomial(4, 0.3), Binomial(2, 0.3)))
        end
        @testset "Categorical" begin
            @test kldivergence(Categorical([0.0, 0.1, 0.9]), Categorical([0.1, 0.1, 0.8])) ≥ 0
            @test kldivergence(Categorical([0.0, 0.1, 0.9]), Categorical([0.1, 0.1, 0.8])) ≈
                kldivergence([0.0, 0.1, 0.9], [0.1, 0.1, 0.8])
        end
        @testset "Chi" begin
            p = Chi(4.0)
            q = Chi(3.0)
            test_kl(p, q)
            @test kldivergence(p, q) ≈ kldivergence(Gamma(2., 0.5), Gamma(1.5, 0.5))
        end
        @testset "Chisq" begin
            p = Chisq(4.0)
            q = Chisq(3.0)
            test_kl(p, q)
            @test kldivergence(p, q) ≈ kldivergence(Chi(4.0), Chi(3.0))
            @test kldivergence(p, q) ≈ kldivergence(Gamma(2., 0.5), Gamma(1.5, 0.5))
        end
        @testset "Exponential" begin
            p = Exponential(2.0)
            q = Exponential(3.0)
            test_kl(p, q)
        end
        @testset "Gamma" begin
            p = Gamma(2.0, 1.0)
            q = Gamma(3.0, 2.0)
            test_kl(p, q)
        end
        @testset "Geometric" begin
            p = Geometric(0.3)
            q = Geometric(0.4)
            test_kl(p, q)
        end
        @testset "InverseGamma" begin
            p = InverseGamma(2.0, 1.0)
            q = InverseGamma(3.0, 2.0)
            test_kl(p, q)
        end
        @testset "Laplace" begin
            p = Laplace(2.0)
            q = Laplace(3.0)
            test_kl(p, q)
        end
<<<<<<< HEAD
        @testset "NegativeBinomial" begin
            p = NegativeBinomial(3, 0.3)
            q = NegativeBinomial(3, 0.5)
            test_kl(p, q)
=======
        @testset "LogNormal" begin
            p = LogNormal(0, 1)
            q = LogNormal(0.5, 0.5)
            test_kl(p, q)
            @test kldivergence(p, q) ≈ kldivergence(Normal(0, 1), Normal(0.5, 0.5))
        end
        @testset "LogitNormal" begin
            p = LogitNormal(0, 1)
            q = LogitNormal(0.5, 0.5)
            test_kl(p, q)
            @test kldivergence(p, q) ≈ kldivergence(Normal(0, 1), Normal(0.5, 0.5))
>>>>>>> 68ed1460
        end
        @testset "Normal" begin
            p = Normal(0, 1)
            q = Normal(0.5, 0.5)
            test_kl(p, q)
        end
        @testset "NormalCanon" begin
            p = NormalCanon(1, 2)
            q = NormalCanon(3, 4)
            test_kl(p, q)
            @test kldivergence(p, q) ≈ kldivergence(Normal(1/2, 1/sqrt(2)), Normal(3/4, 1/2))
        end
        @testset "Poisson" begin
            p = Poisson(4.0)
            q = Poisson(3.0)
            test_kl(p, q)

            # special case (test function also checks `kldivergence(p0, p0)`)
            p0 = Poisson(0.0)
            test_kl(p0, p)
        end
    end

    @testset "multivariate" begin
        @testset "AbstractMvNormal" begin
            p_mvnormal = MvNormal([0.2, -0.8], Diagonal([0.5, 0.75]))
            q_mvnormal = MvNormal([1.5, 0.5], Diagonal([1.0, 0.2]))
            test_kl(p_mvnormal, q_mvnormal)

            p_cholesky = CholeskyMvNormal([0.2, -0.8], Diagonal([0.5, 0.75]))
            q_cholesky = CholeskyMvNormal([1.5, 0.5], Diagonal([1.0, 0.2]))
            test_kl(p_cholesky, q_cholesky)

            # check consistency and mixed computations
            v = kldivergence(p_mvnormal, q_mvnormal)
            @test kldivergence(p_mvnormal, q_cholesky) ≈ v
            @test kldivergence(p_cholesky, q_mvnormal) ≈ v
            @test kldivergence(p_cholesky, q_cholesky) ≈ v
        end
    end
end<|MERGE_RESOLUTION|>--- conflicted
+++ resolved
@@ -105,12 +105,6 @@
             q = Laplace(3.0)
             test_kl(p, q)
         end
-<<<<<<< HEAD
-        @testset "NegativeBinomial" begin
-            p = NegativeBinomial(3, 0.3)
-            q = NegativeBinomial(3, 0.5)
-            test_kl(p, q)
-=======
         @testset "LogNormal" begin
             p = LogNormal(0, 1)
             q = LogNormal(0.5, 0.5)
@@ -122,7 +116,11 @@
             q = LogitNormal(0.5, 0.5)
             test_kl(p, q)
             @test kldivergence(p, q) ≈ kldivergence(Normal(0, 1), Normal(0.5, 0.5))
->>>>>>> 68ed1460
+        end
+        @testset "NegativeBinomial" begin
+            p = NegativeBinomial(3, 0.3)
+            q = NegativeBinomial(3, 0.5)
+            test_kl(p, q)
         end
         @testset "Normal" begin
             p = Normal(0, 1)
