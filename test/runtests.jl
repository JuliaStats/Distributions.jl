using Distributions
using PDMats # test dependencies
using Test
using Distributed
using Random
using StatsBase
using LinearAlgebra
using HypothesisTests

import JSON
import ForwardDiff

const tests = [
<<<<<<< HEAD
    "dirac",
=======
    "arcsine",
>>>>>>> fbf589c1
    "truncate",
    "truncnormal",
    "truncated_exponential",
    "normal",
    "lognormal",
    "mvnormal",
    "mvlognormal",
    "types",
    "utils",
    "samplers",
    "categorical",
    "univariates",
    "continuous",
    "edgecases",
    "fit",
    "multinomial",
    "binomial",
    "poissonbinomial",
    "dirichlet",
    "dirichletmultinomial",
    "logitnormal",
    "mvtdist",
    "kolmogorov",
    "edgeworth",
    "matrixreshaped",
    "matrixvariates",
    "vonmisesfisher",
    "conversion",
    "convolution",
    "mixture",
    "gradlogpdf",
    "noncentralt",
    "locationscale",
    "quantile_newton",
    "semicircle",
    "qq",
    "pgeneralizedgaussian",
    "product",
    "discretenonparametric",
    "functionals",
    "chernoff",
    "univariate_bounds",
    "negativebinomial",
    "bernoulli",
    "soliton",
    "skewnormal",
]

printstyled("Running tests:\n", color=:blue)

Random.seed!(345679)

# to reduce redundancy, we might break this file down into seperate `$t * "_utils.jl"` files
include("testutils.jl")

for t in tests
    @testset "Test $t" begin
        Random.seed!(345679)
        include("$t.jl")
    end
end

# print method ambiguities
println("Potentially stale exports: ")
display(Test.detect_ambiguities(Distributions))
println()<|MERGE_RESOLUTION|>--- conflicted
+++ resolved
@@ -11,11 +11,8 @@
 import ForwardDiff
 
 const tests = [
-<<<<<<< HEAD
+    "arcsine",
     "dirac",
-=======
-    "arcsine",
->>>>>>> fbf589c1
     "truncate",
     "truncnormal",
     "truncated_exponential",
