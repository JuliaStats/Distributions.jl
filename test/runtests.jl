using Distributions
using PDMats # test dependencies
using Test
using Distributed
using Random
using StatsBase
using LinearAlgebra
using HypothesisTests

import JSON
import ForwardDiff

const tests = [
    "arcsine",
    "truncate",
    "truncnormal",
    "truncated_exponential",
    "normal",
    "lognormal",
    "mvnormal",
    "mvlognormal",
    "types",
    "utils",
    "samplers",
    "categorical",
    "univariates",
    "continuous",
    "edgecases",
    "fit",
    "multinomial",
    "binomial",
    "poissonbinomial",
    "dirichlet",
    "dirichletmultinomial",
    "logitnormal",
    "mvtdist",
    "kolmogorov",
    "edgeworth",
    "matrixreshaped",
    "matrixvariates",
    "vonmisesfisher",
    "conversion",
    "convolution",
    "mixture",
    "gradlogpdf",
    "noncentralt",
    "locationscale",
    "quantile_newton",
    "semicircle",
    "qq",
    "pgeneralizedgaussian",
    "product",
    "discretenonparametric",
    "functionals",
    "chernoff",
    "univariate_bounds",
    "negativebinomial",
    "bernoulli",
<<<<<<< HEAD
    "soliton",
=======
    "skewnormal",
>>>>>>> c8689d87
]

printstyled("Running tests:\n", color=:blue)

Random.seed!(345679)

# to reduce redundancy, we might break this file down into seperate `$t * "_utils.jl"` files
include("testutils.jl")

for t in tests
    @testset "Test $t" begin
        Random.seed!(345679)
        include("$t.jl")
    end
end

# print method ambiguities
println("Potentially stale exports: ")
display(Test.detect_ambiguities(Distributions))
println()<|MERGE_RESOLUTION|>--- conflicted
+++ resolved
@@ -56,11 +56,8 @@
     "univariate_bounds",
     "negativebinomial",
     "bernoulli",
-<<<<<<< HEAD
     "soliton",
-=======
     "skewnormal",
->>>>>>> c8689d87
 ]
 
 printstyled("Running tests:\n", color=:blue)
