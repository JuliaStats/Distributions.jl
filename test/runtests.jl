--- conflicted
+++ resolved
@@ -59,12 +59,9 @@
     "bernoulli",
     "soliton",
     "skewnormal",
-<<<<<<< HEAD
     "burr",
-=======
     "chi",
     "gumbel",
->>>>>>> 07118f96
 ]
 
 printstyled("Running tests:\n", color=:blue)
