using Distributions
using PDMats # test dependencies
using Test
using Distributed
using Random
using SpecialFunctions
using StatsBase
using LinearAlgebra

import JSON
import ForwardDiff

const tests = [
<<<<<<< HEAD
    "univariate/continuous/loglogistic",
=======
    "aqua",
>>>>>>> bbdd4f15
    "univariate/continuous/loguniform",
    "univariate/continuous/arcsine",
    "univariate/discrete/dirac",
    "truncate",
    "truncated/normal",
    "truncated/exponential",
    "truncated/uniform",
    "truncated/discrete_uniform",
    "censored",
    "univariate/continuous/normal",
    "univariate/continuous/normalcanon",
    "univariate/continuous/laplace",
    "univariate/continuous/cauchy",
    "univariate/continuous/uniform",
    "univariate/continuous/lognormal",
    "multivariate/mvnormal",
    "multivariate/mvlogitnormal",
    "multivariate/mvlognormal",
    "types", # extra file compared to /src
    "utils",
    "samplers",
    "univariate/discrete/categorical",
    "univariates",
    "univariate/continuous", # extra file compared to /src
    "edgecases", # extra file compared to /src
    "fit", # extra file compared to /src
    "multivariate/multinomial",
    "univariate/discrete/binomial",
    "univariate/discrete/betabinomial",
    "univariate/discrete/poissonbinomial",
    "multivariate/dirichlet",
    "multivariate/dirichletmultinomial",
    "univariate/continuous/logitnormal",
    "multivariate/mvtdist",
    "univariate/continuous/kolmogorov",
    "edgeworth",
    "matrixreshaped", # extra file compared to /src
    "matrixvariates",
    "cholesky/lkjcholesky",
    "multivariate/vonmisesfisher",
    "conversion",
    "convolution",
    "mixture", # extra file compared to /src
    "gradlogpdf", # extra file compared to /src
    "univariate/continuous/noncentralt",
    "univariate/locationscale",
    "quantile_newton", # extra file compared to /src
    "univariate/continuous/semicircle",
    "qq",
    "univariate/continuous/pgeneralizedgaussian",
    "product",
    "namedtuple/productnamedtuple",
    "univariate/discrete/discretenonparametric",
    "univariate/continuous/chernoff",
    "univariate_bounds", # extra file compared to /src
    "univariate/discrete/negativebinomial",
    "univariate/discrete/geometric",
    "univariate/discrete/bernoulli",
    "univariate/discrete/poisson",
    "univariate/discrete/soliton",
    "univariate/continuous/skewnormal",
    "univariate/continuous/chi",
    "univariate/continuous/chisq",
    "univariate/continuous/erlang",
    "univariate/continuous/exponential",
    "univariate/continuous/gamma",
    "univariate/continuous/gumbel",
    "univariate/continuous/lindley",
    "univariate/continuous/logistic",
    # "univariate/continuous/loglogistic",
    "univariate/continuous/johnsonsu",
    "univariate/continuous/noncentralchisq",
    "univariate/continuous/weibull",
    "pdfnorm",
    "univariate/continuous/pareto",
    "univariate/continuous/rician",
    "functionals",
    "density_interface",
    "reshaped",
    "univariate/continuous/skewedexponentialpower",
    "univariate/discrete/discreteuniform",
    "univariate/continuous/tdist",
    "univariate/orderstatistic",
    "multivariate/jointorderstatistics",
    "multivariate/product",
    "eachvariate",
    "univariate/continuous/triangular",
    "statsapi",
    "univariate/continuous/inversegaussian",

    ### missing files compared to /src:
    # "common",
    # "estimators",
    # "genericfit",
    # "matrix/inversewishart",
    # "matrix/lkj",
    # "matrix/matrixbeta",
    # "matrix/matrixfdist",
    # "matrix/matrixnormal",
    # "matrix/matrixtdist",
    # "matrix/wishart",
    # "mixtures/mixturemodel",
    # "mixtures/unigmm",
    # "multivariate/mvnormalcanon",
    # "quantilealgs",
    # "samplers/aliastable",
    # "samplers/binomial",
    # "samplers/categorical",
    # "samplers/discretenonparametric",
    # "samplers/exponential",
    # "samplers/gamma",
    # "samplers/multinomial",
    # "samplers/obsoleted",
    # "samplers/poisson",
    # "samplers/poissonbinomial",
    # "samplers/vonmises",
    # "samplers/vonmisesfisher",
    # "show",
    # "truncated/loguniform",
    # "univariate/continuous/beta",
    # "univariate/continuous/beta",
    # "univariate/continuous/betaprime",
    # "univariate/continuous/biweight",
    # "univariate/continuous/cosine",
    # "univariate/continuous/epanechnikov",
    # "univariate/continuous/fdist",
    # "univariate/continuous/frechet",
    # "univariate/continuous/generalizedextremevalue",
    # "univariate/continuous/generalizedpareto",
    # "univariate/continuous/inversegamma",
    # "univariate/continuous/ksdist",
    # "univariate/continuous/ksonesided",
    # "univariate/continuous/levy",
    # "univariate/continuous/noncentralbeta",
    # "univariate/continuous/noncentralf",
    # "univariate/continuous/normalinversegaussian",
    # "univariate/continuous/rayleigh",
    # "univariate/continuous/studentizedrange",
    # "univariate/continuous/symtriangular",
    # "univariate/continuous/tdist",
    # "univariate/continuous/triweight",
    # "univariate/continuous/noncentralf",
    # "univariate/discrete/geometric",
    # "univariate/discrete/hypergeometric",
    # "univariate/discrete/noncentralhypergeometric",
    # "univariate/discrete/poisson",
    # "univariate/discrete/skellam",

    ### file is present but was not included in list
    # "multivariate_stats", # extra file compared to /src
    # "univariate/continuous/vonmises",
]

printstyled("Running tests:\n", color=:blue)

Random.seed!(345679)

# to reduce redundancy, we might break this file down into separate `$t * "_utils.jl"` files
include("testutils.jl")

@testset "Distributions" begin
    @testset "Test $t" for t in tests
        include("$t.jl")
    end
end<|MERGE_RESOLUTION|>--- conflicted
+++ resolved
@@ -11,11 +11,8 @@
 import ForwardDiff
 
 const tests = [
-<<<<<<< HEAD
+    "aqua",
     "univariate/continuous/loglogistic",
-=======
-    "aqua",
->>>>>>> bbdd4f15
     "univariate/continuous/loguniform",
     "univariate/continuous/arcsine",
     "univariate/discrete/dirac",
