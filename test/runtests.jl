--- conflicted
+++ resolved
@@ -36,7 +36,6 @@
     "mvtdist",
     "kolmogorov",
     "edgeworth",
-<<<<<<< HEAD
     "wisharts",
     "matrixbeta",
     "matrixfdist",
@@ -44,9 +43,7 @@
     "matrixreshaped",
     "matrixtdist",
     "lkj",
-=======
     "matrixvariates",
->>>>>>> 2d7f203d
     "vonmisesfisher",
     "conversion",
     "convolution",
