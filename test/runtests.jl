using Distributions
using JSON, ForwardDiff, Calculus, PDMats, Compat # test dependencies
using Base.Test

tests = [
    "types",
    "utils",
    "samplers",
    "categorical",
    "univariates",
    "continuous",
    "fit",
    "multinomial",
    "binomial",
    "poissonbinomial",
    "dirichlet",
    "dirichletmultinomial",
    "mvnormal",
    "mvlognormal",
    "mvtdist",
    "kolmogorov",
    "edgeworth",
    "matrix",
    "vonmisesfisher",
    "conversion",
    "mixture",
    "gradlogpdf",
<<<<<<< HEAD
    "truncate",
    "truncatednormal",
    "generalizedextremevalue",
    "generalizedinversegaussian",
    "pdfbetabinomial"]
=======
    "truncate"]
>>>>>>> 40f472d9

print_with_color(:blue, "Running tests:\n")

if nworkers() > 1
    rmprocs(workers())
end

if Base.JLOptions().code_coverage == 1
    addprocs(Sys.CPU_CORES, exeflags = ["--code-coverage=user", "--inline=no", "--check-bounds=yes"])
else
    addprocs(Sys.CPU_CORES, exeflags = "--check-bounds=yes")
end

@everywhere using Distributions
@everywhere using JSON, ForwardDiff, Calculus, PDMats, Compat # test dependencies
@everywhere using Base.Test
@everywhere srand(345679)
res = pmap(tests) do t
    include(t*".jl")
    nothing
end

# print method ambiguities
println("Potentially stale exports: ")
display(Base.Test.detect_ambiguities(Distributions))
println()<|MERGE_RESOLUTION|>--- conflicted
+++ resolved
@@ -25,15 +25,8 @@
     "conversion",
     "mixture",
     "gradlogpdf",
-<<<<<<< HEAD
     "truncate",
-    "truncatednormal",
-    "generalizedextremevalue",
-    "generalizedinversegaussian",
-    "pdfbetabinomial"]
-=======
-    "truncate"]
->>>>>>> 40f472d9
+    "generalizedinversegaussian"]
 
 print_with_color(:blue, "Running tests:\n")
 
