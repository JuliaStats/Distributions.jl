--- conflicted
+++ resolved
@@ -51,21 +51,7 @@
     "multivariate/vonmisesfisher",
     "conversion",
     "convolution",
-<<<<<<< HEAD
-    "mixture",
-    "gradlogpdf",
-    "noncentralt",
-    "affine",
-    "quantile_newton",
-    "semicircle",
-=======
-    "mixture", # extra file compared to /src
-    "gradlogpdf", # extra file compared to /src
-    "univariate/continuous/noncentralt",
     "univariate/locationscale",
-    "quantile_newton", # extra file compared to /src
-    "univariate/continuous/semicircle",
->>>>>>> 432a7f93
     "qq",
     "univariate/continuous/pgeneralizedgaussian",
     "product",
