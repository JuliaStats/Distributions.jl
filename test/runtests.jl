--- conflicted
+++ resolved
@@ -44,13 +44,6 @@
     addprocs(Sys.CPU_CORES, exeflags = "--check-bounds=yes")
 end
 
-<<<<<<< HEAD
-=======
-@everywhere using Distributions
-@everywhere using JSON, ForwardDiff, Calculus, PDMats, Compat # test dependencies
-@everywhere using Compat.Test
-
->>>>>>> fb6bb2d2
 @everywhere srand(345679)
 res = pmap(tests) do t
     @eval module $(Symbol("Test_", t))
