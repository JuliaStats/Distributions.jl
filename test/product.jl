--- conflicted
+++ resolved
@@ -1,14 +1,11 @@
-<<<<<<< HEAD
 using Distributions
 using FillArrays
-=======
-using Distributions, Test, Random, LinearAlgebra, FillArrays
-using Distributions: Product
->>>>>>> f889f9e5
 
 using Test
 using Random
 using LinearAlgebra
+
+using Distributions: Product
 
 # TODO: remove when `Product` is removed
 @testset "Deprecated `Product` distribution" begin
@@ -91,7 +88,15 @@
         @test length(y) == N
     end
 end
-<<<<<<< HEAD
+
+@testset "Testing iid product distributions" begin
+    Random.seed!(123456)
+    N = 11
+    d = Product(Fill(Laplace(0.0, 2.3), N))
+    @test N == length(unique(rand(d)));
+    @test mean(d) === Fill(0.0, N)
+    @test cov(d) === Diagonal(Fill(var(Laplace(0.0, 2.3)), N))
+end
 end
 
 @testset "Testing normal product distributions" begin
@@ -340,15 +345,4 @@
             @test length(unique(x)) == length(d_product)
         end
     end
-end
-=======
-
-@testset "Testing iid product distributions" begin
-    Random.seed!(123456)
-    N = 11
-    d = Product(Fill(Laplace(0.0, 2.3), N))
-    @test N == length(unique(rand(d)));
-    @test mean(d) === Fill(0.0, N)
-    @test cov(d) === Diagonal(Fill(var(Laplace(0.0, 2.3)), N))
-end
->>>>>>> f889f9e5
+end