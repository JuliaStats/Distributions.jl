--- conflicted
+++ resolved
@@ -205,13 +205,11 @@
 d = Multinomial(nt, p)
 @test_throws DimensionMismatch rand!(d, m, false)
 @test_nowarn rand!(d, m)
-<<<<<<< HEAD
+
 @test Distributions.variate_form(typeof(d)) ≡ Multivariate
 @test Distributions.value_support(typeof(d)) ≡ Discrete
-=======
 
 p_v = [0.1, 0.4, 0.3, 0.8]
 @test_throws ArgumentError Multinomial(10, p_v)
 @test_throws ArgumentError Multinomial(10, p_v; check_args=true)
-Multinomial(10, p_v; check_args=false) # should not warn
->>>>>>> 78b5d96b
+Multinomial(10, p_v; check_args=false) # should not warn