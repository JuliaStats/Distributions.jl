--- conflicted
+++ resolved
@@ -149,12 +149,8 @@
 
 @testset "MatrixNormal sample moments" begin
     @test isapprox(mean(rand(D, 100000)), mean(D) , atol = 0.1)
-<<<<<<< HEAD
     @test nsamples(typeof(D), rand(D, 100)) == 100
-    @test isapprox(cov(hcat(vec.(rand(D, 100000))...)'), kron(V, U) , atol = 0.1)
-=======
     @test isapprox(cov(hcat(vec.(rand(D, 100000))...)'), cov(D) , atol = 0.1)
->>>>>>> d493ab57
 end
 
 @testset "MatrixNormal conversion" for elty in (Float32, Float64, BigFloat)
