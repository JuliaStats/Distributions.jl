--- conflicted
+++ resolved
@@ -489,19 +489,15 @@
     nothing
 end
 
-<<<<<<< HEAD
-function test_special(::Type{D}; rng::Union{AbstractRNG,Nothing} = nothing) where {T<:Real,D<:MatrixTDist{T}}
-=======
-function test_special(dist::Type{InverseWishart})
+function test_special(::Type{D}; rng::Union{AbstractRNG,Nothing} = nothing) where {T<:Real,D<:InverseWishart{T}}
     @testset "InverseWishart constructor" begin
         # Tests https://github.com/JuliaStats/Distributions.jl/issues/1948
-        @test typeof(InverseWishart(5, ScalMat(5, 1))) == InverseWishart{Float64, ScalMat{Float64}}
-        @test typeof(InverseWishart(5, PDiagMat(ones(Int, 5)))) == InverseWishart{Float64, PDiagMat{Float64, Vector{Float64}}}
-    end
-end
-
-function test_special(dist::Type{MatrixTDist})
->>>>>>> 61a05459
+        @test InverseWishart(5, ScalMat(5, T(1))) isa InverseWishart{T, ScalMat{T}}
+        @test InverseWishart(5, PDiagMat(ones(T, 5))) isa InverseWishart{T, PDiagMat{T, Vector{T}}}
+    end
+end
+                                                                                                            
+function test_special(::Type{D}; rng::Union{AbstractRNG,Nothing} = nothing) where {T<:Real,D<:MatrixTDist{T}}
     @testset "MT(v, M, vΣ, Ω) → MN(M, Σ, Ω) as v → ∞" begin
         n, p = (6, 3)
         MN = _rand_dist(MatrixNormal{T}, n, p; rng=rng)
