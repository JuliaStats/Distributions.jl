# Testing discrete univariate distributions

module TestTruncate

using Distributions
using ForwardDiff: Dual, ForwardDiff
using StatsFuns
import JSON
using Test
using ..Main: fdm

function verify_and_test_drive(jsonfile, selected, n_tsamples::Int,lower::Int,upper::Int)
    R = JSON.parsefile(jsonfile)
    for dct in R
        ex = dct["expr"]
        dsym = Symbol(dct["dtype"])
        if dsym in [:Skellam, :NormalInverseGaussian]
            continue
        end

        dname = string(dsym)

        dsymt = Symbol("truncated($(dct["dtype"]),$lower,$upper")
        dnamet = string(dsym)

        # test whether it is included in the selected list
        # or all are selected (when selected is empty)
        if !isempty(selected) && !(dname in selected)
            continue
        end

        # perform testing
        dtype = eval(dsym)
        dtypet = Truncated
        d0 = eval(Meta.parse(ex))
        if minimum(d0) > lower || maximum(d0) < upper
            continue
        end

        println("    testing truncated($(ex),$lower,$upper)")
        d = truncated(eval(Meta.parse(ex)),lower,upper)
        if dtype != Uniform && dtype != DiscreteUniform # Uniform is truncated to Uniform
            @assert isa(dtype, Type) && dtype <: UnivariateDistribution
            @test isa(d, dtypet)
            # verification and testing
            verify_and_test(d, dct, n_tsamples)
        end
    end
end


_parse_x(d::DiscreteUnivariateDistribution, x) = round(Int, x)
_parse_x(d::ContinuousUnivariateDistribution, x) = Float64(x)

_json_value(x::Number) = x

_json_value(x::AbstractString) =
    x == "inf" ? Inf :
    x == "-inf" ? -Inf :
    x == "nan" ? NaN :
    error("Invalid numerical value: $x")

function verify_and_test(d::UnivariateDistribution, dct::Dict, n_tsamples::Int)
    # verify stats
    @test minimum(d) ≈ max(_json_value(dct["minimum"]),d.lower)
    @test maximum(d) ≈ min(_json_value(dct["maximum"]),d.upper)
    @test extrema(d) == (minimum(d), maximum(d))
    @test d == deepcopy(d)

    # verify logpdf and cdf at certain points
    pts = dct["points"]
    for pt in pts
        x = _parse_x(d, pt["x"])
        lp = d.lower <= x <= d.upper ? Float64(pt["logpdf"]) - d.logtp : -Inf
        cf = x < d.lower ? 0.0 : x >= d.upper ? 1.0 : (Float64(pt["cdf"]) - d.lcdf)/d.tp
        if !isa(d, Distributions.Truncated{Distributions.StudentizedRange{Float64},Distributions.Continuous})
            @test logpdf(d, x) ≈ lp atol=sqrt(eps())
        end
        @test cdf(d, x) ≈ cf atol=sqrt(eps())
        # NOTE: some distributions use pdf() in StatsFuns.jl which have no generic support yet
        if !any(T -> d isa T, [Distributions.Truncated{Distributions.NoncentralChisq{Float64},Distributions.Continuous, Float64},
                           Distributions.Truncated{Distributions.NoncentralF{Float64},Distributions.Continuous, Float64},
                           Distributions.Truncated{Distributions.NoncentralT{Float64},Distributions.Continuous, Float64},
                           Distributions.Truncated{Distributions.StudentizedRange{Float64},Distributions.Continuous, Float64},
                           Distributions.Truncated{Distributions.Rician{Float64},Distributions.Continuous, Float64}])
            @test isapprox(logpdf(d, Dual(float(x))), lp, atol=sqrt(eps()))
        end
        # NOTE: this test is disabled as StatsFuns.jl doesn't have generic support for cdf()
        # @test isapprox(cdf(d, Dual(x))   , cf, atol=sqrt(eps()))
    end

    # test if truncated quantile function can be evaluated consistently for different types at certain points
    @test isapprox(quantile(d, 0), quantile(d, Float32(0)))
    @test isapprox(quantile(d, 1), quantile(d, Float32(1.0)))
    @test isapprox(quantile(d, Float64(0.3)), quantile(d, Float32(0.3)))
    @test isapprox(quantile(d, Float64(0.7)), quantile(d, Float32(0.7)))

    try
        m = mgf(d,0.0)
        @test m == 1.0
        m = mgf(d,Dual(0.0))
        @test m == 1.0
    catch e
        isa(e, MethodError) || throw(e)
    end
    try
        c = cf(d,0.0)
        @test c == 1.0
        c = cf(d,Dual(0.0))
        @test c == 1.0
        # test some extra values: should all be well-defined
        for t in (0.1,-0.1,1.0,-1.0)
            @test !isnan(cf(d,t))
            @test !isnan(cf(d,Dual(t)))
        end
    catch e
        isa(e, MethodError) || throw(e)
    end

    # generic testing
    if isa(d, Cosine)
        n_tsamples = floor(Int, n_tsamples / 10)
    end
end

# default methods
for (μ, lower, upper) in [(0, -1, 1), (1, 2, 4)]
    d = truncated(Normal(μ, 1), lower, upper)
    @test d.untruncated === Normal(μ, 1)
    @test d.lower == lower
    @test d.upper == upper
    @test truncated(Normal(μ, 1); lower=lower, upper=upper) === d
end
for bound in (-2, 1)
    d = @test_deprecated Distributions.Truncated(Normal(), Float64(bound), Inf)
    @test truncated(Normal(); lower=bound, upper=Inf) == d

    d_nothing = truncated(Normal(); lower=bound)
    @test truncated(Normal(); lower=bound, upper=nothing) == d_nothing
    @test extrema(d_nothing) == promote(bound, Inf)

    d = @test_deprecated Distributions.Truncated(Normal(), -Inf, Float64(bound))
    @test truncated(Normal(); lower=-Inf, upper=bound) == d

    d_nothing = truncated(Normal(); upper=bound)
    @test truncated(Normal(); lower=nothing, upper=bound) == d_nothing
    @test extrema(d_nothing) == promote(-Inf, bound)
end
@test truncated(Normal()) === Normal()

## main

for c in ["discrete",
          "continuous"]

    title = string(uppercase(c[1]), c[2:end])
    println("    [$title]")
    println("    ------------")
    jsonfile = joinpath(@__DIR__, "ref", "$(c)_test.ref.json")
    verify_and_test_drive(jsonfile, ARGS, 10^6,3,5)
    println()
end

## automatic differentiation

f = x -> logpdf(truncated(Normal(x[1], x[2]), x[3], x[4]), mean(x))
at = [0.0, 1.0, 0.0, 1.0]
@test isapprox(ForwardDiff.gradient(f, at), fdm(f, at), atol=1e-6)

    @testset "errors" begin
        @test_throws ErrorException truncated(Normal(), 1, 0)
        @test_throws ArgumentError truncated(Uniform(), 1, 2)
        @test_throws ErrorException truncated(Exponential(), 3, 1)
    end

    @testset "#1328" begin
        dist = Poisson(2.0)
        dist_zeroinflated = MixtureModel([Dirac(0.0), dist], [0.4, 0.6])
        dist_zerotruncated = truncated(dist; lower=1)
        dist_zeromodified = MixtureModel([Dirac(0.0), dist_zerotruncated], [0.4, 0.6])

        @test logsumexp(logpdf(dist, x) for x in 0:1000) ≈ 0 atol=1e-15
        @test logsumexp(logpdf(dist_zeroinflated, x) for x in 0:1000) ≈ 0 atol=1e-15
        @test logsumexp(logpdf(dist_zerotruncated, x) for x in 0:1000) ≈ 0 atol=1e-15
        @test logsumexp(logpdf(dist_zeromodified, x) for x in 0:1000) ≈ 0 atol=1e-15
    end
end

@testset "show" begin
    @test sprint(show, "text/plain", truncated(Normal(); lower=2.0)) == "Truncated($(Normal()); lower=2.0)"
    @test sprint(show, "text/plain", truncated(Normal(); upper=3.0)) == "Truncated($(Normal()); upper=3.0)"
    @test sprint(show, "text/plain", truncated(Normal(), 2.0, 3.0)) == "Truncated($(Normal()); lower=2.0, upper=3.0)"
end

@testset "sampling with small mass (#1548)" begin
    d = truncated(Beta(10, 100); lower=0.5)
    x = rand(d, 10_000)
    @test mean(x) ≈ 0.5 atol=0.05
end

@testset "quantile examples (#1726)" begin
  d_narrow = truncated(Normal(0, 0.01), -1, 1.2)

  # prior to patch #1727 this was offering either ±Inf
  @test quantile(d_narrow, 1) ≤ d_narrow.upper && quantile(d_narrow, 1) ≈ d_narrow.upper
  @test quantile(d_narrow, 0) ≥ d_narrow.lower && quantile(d_narrow, 0) ≈ d_narrow.lower

  @test isa(quantile(d_narrow, ForwardDiff.Dual(0., 0.)), ForwardDiff.Dual)

  d = truncated(Normal(0, 2), 0, 1)

  # prior to patch #1727 this was offering 1.0000000000000002 > 1.
  @test quantile(d, 1) ≤ d.upper && quantile(d, 1) ≈ d.upper

  @test isa(quantile(d, ForwardDiff.Dual(1.,0.)), ForwardDiff.Dual)
end

<<<<<<< HEAD
@testset "inconsistent types of samples (#1798)" begin
    @test @inferred(rand(truncated(Geometric(0.6); lower = 2))) isa Int
    @test @inferred(rand(truncated(Geometric(0.6); upper = 4))) isa Int
=======
@testset "cdf outside of [0, 1] (#1854)" begin
    dist = truncated(Normal(2.5, 0.2); lower=0.0)
    @test @inferred(cdf(dist, 3.741058503233821e-17)) === 0.0
    @test @inferred(ccdf(dist, 3.741058503233821e-17)) === 1.0
    @test @inferred(cdf(dist, 1.4354474178676617e-18)) === 0.0
    @test @inferred(ccdf(dist, 1.4354474178676617e-18)) === 1.0
    @test @inferred(cdf(dist, 8.834854780587132e-18)) === 0.0
    @test @inferred(ccdf(dist, 8.834854780587132e-18)) === 1.0

    dist = truncated(
        Normal(2.122039143928797, 0.07327367710864985);
        lower = 1.9521656132878236,
        upper = 2.8274429454898398,
    )
    @test @inferred(cdf(dist, 2.82)) === 1.0
    @test @inferred(ccdf(dist, 2.82)) === 0.0
>>>>>>> a1010e40
end<|MERGE_RESOLUTION|>--- conflicted
+++ resolved
@@ -215,11 +215,6 @@
   @test isa(quantile(d, ForwardDiff.Dual(1.,0.)), ForwardDiff.Dual)
 end
 
-<<<<<<< HEAD
-@testset "inconsistent types of samples (#1798)" begin
-    @test @inferred(rand(truncated(Geometric(0.6); lower = 2))) isa Int
-    @test @inferred(rand(truncated(Geometric(0.6); upper = 4))) isa Int
-=======
 @testset "cdf outside of [0, 1] (#1854)" begin
     dist = truncated(Normal(2.5, 0.2); lower=0.0)
     @test @inferred(cdf(dist, 3.741058503233821e-17)) === 0.0
@@ -236,5 +231,9 @@
     )
     @test @inferred(cdf(dist, 2.82)) === 1.0
     @test @inferred(ccdf(dist, 2.82)) === 0.0
->>>>>>> a1010e40
-end+end
+
+@testset "inconsistent types of samples (#1798)" begin
+    @test @inferred(rand(truncated(Geometric(0.6); lower = 2))) isa Int
+    @test @inferred(rand(truncated(Geometric(0.6); upper = 4))) isa Int
+end
