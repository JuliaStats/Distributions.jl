--- conflicted
+++ resolved
@@ -8,9 +8,6 @@
 
 @test partype(Gamma(1, 2)) == Int64
 @test partype(Gamma(1.1, 2)) == Float64
-<<<<<<< HEAD
-@test partype(MvNormal(rand(Float16, 5), eye(Float32, 5))) == Float32
-=======
 @test partype(MvNormal(rand(Float32, 5), eye(Float32, 5))) == Float32
 
 A = rand(1:10, 5, 5)
@@ -22,5 +19,4 @@
 @test Distributions.promote_eltype(A, C) == (convert(Array{Rational{Int}}, A), convert(Float32, C))
 AA, DD = Distributions.promote_eltype(A, D)
 @test AA == convert(Array{Float32}, A)
-@test DD.mat == convert(PDMats.PDMat{Float32}, D).mat
->>>>>>> 0e213b23
+@test DD.mat == convert(PDMats.PDMat{Float32}, D).mat