using Distributions
using ChainRulesTestUtils
using FiniteDifferences
using Test, ForwardDiff

# Currently, most of the tests for NegativeBinomial are in the "ref" folder.
# Eventually, we might want to consolidate the tests here

mydiffp(r, p, k) = isone(p) ? r : r/p - k/(1 - p)
mydiffr(r, p, k) = log(p) - inv(k + r) - digamma(r) + digamma(r + k + 1)

<<<<<<< HEAD
@testset "NegativeBinomial" begin
    ks = (0, 1, 2, 4, 8, 16, 32, 64, 128, 256, 512, 1024)
    @testset "logpdf and ForwardDiff" begin
        rs = exp10.(range(-10, stop=2, length=25))
        ps = exp10.(-10:0) .- eps() # avoid p==1 since it's not differentiable
        @testset "r=$r" for r in rs
            @testset "p=1, k=0" begin
                @test logpdf(NegativeBinomial(r, 1.0), 0) === 0.0
                fdm = backward_fdm(5, 1, max_range = r/10)
                f1(_p) = logpdf(NegativeBinomial(r, _p), 0)
                f2(_r) = logpdf(NegativeBinomial(_r, 1.0), 0)
                @test_broken ForwardDiff.derivative(f1, 1.0) ≈ mydiffp(r, 1.0, 0)
                @test_skip ForwardDiff.derivative(f2, r) ≈ mydiffr(r, 1.0, 0)
            end
            @testset "p=1, k=1" begin
                @test logpdf(NegativeBinomial(r, 1.0), 1) === -Inf
            end
            @testset "p=$p, k=$k" for p in ps, k in ks
                fdm = central_fdm(5, 1, max_range = min(r, p, 1-p)/2)
                f1(_p) = logpdf(NegativeBinomial(r, _p), k)
                f2(_r) = logpdf(NegativeBinomial(_r, p), k)
                @test ForwardDiff.derivative(f1, p) ≈ mydiffp(r, p, k)
                @test_skip ForwardDiff.derivative(f2, r) ≈ mydiffr(r, p, k)
            end
        end
    end
    @testset "rrule" begin
        rs = -log.(rand(25))
        ps = rand(25)
        @testset "r=$r" for r in rs
            @testset "p=1, k=0" begin
                dist = NegativeBinomial(r, 1.0)
                fdm = backward_fdm(5, 1, max_range = r/10)
                test_rrule(logpdf, dist, 0; fdm = fdm, check_inferred=true)
            end
            @testset "p=$p, k=$k" for p in ps, k in ks
                dist = NegativeBinomial(r, p)
                fdm = central_fdm(5, 1, max_range = min(r, p, 1-p)/2)
                test_rrule(logpdf, dist, k; fdm = fdm, check_inferred=true)
            end
        end
    end
=======
@testset "NegativeBinomial r=$r, p=$p, k=$k" for
    p in exp10.(-10:0) .- eps(), # avoid p==1 since it's not differentiable
        r in exp10.(range(-10, stop=2, length=25)),
            k in (0, 1, 2, 4, 8, 16, 32, 64, 128, 256, 512, 1024)

    @test ForwardDiff.derivative(_p -> logpdf(NegativeBinomial(r, _p), k), p) ≈ mydiffp(r, p, k) rtol=1e-12 atol=1e-12
end

@testset "Check the corner case p==1" begin
    @test logpdf(NegativeBinomial(0.5, 1.0), 0) === 0.0
    @test logpdf(NegativeBinomial(0.5, 1.0), 1) === -Inf
    @test all(iszero, rand(NegativeBinomial(rand(), 1.0), 10))
>>>>>>> 6ab4c1f5
end<|MERGE_RESOLUTION|>--- conflicted
+++ resolved
@@ -9,15 +9,15 @@
 mydiffp(r, p, k) = isone(p) ? r : r/p - k/(1 - p)
 mydiffr(r, p, k) = log(p) - inv(k + r) - digamma(r) + digamma(r + k + 1)
 
-<<<<<<< HEAD
 @testset "NegativeBinomial" begin
     ks = (0, 1, 2, 4, 8, 16, 32, 64, 128, 256, 512, 1024)
-    @testset "logpdf and ForwardDiff" begin
+    @testset "logpdf, rand, and ForwardDiff" begin
         rs = exp10.(range(-10, stop=2, length=25))
         ps = exp10.(-10:0) .- eps() # avoid p==1 since it's not differentiable
         @testset "r=$r" for r in rs
             @testset "p=1, k=0" begin
                 @test logpdf(NegativeBinomial(r, 1.0), 0) === 0.0
+                @test iszero(rand(NegativeBinomial(r, 1.0)))
                 fdm = backward_fdm(5, 1, max_range = r/10)
                 f1(_p) = logpdf(NegativeBinomial(r, _p), 0)
                 f2(_r) = logpdf(NegativeBinomial(_r, 1.0), 0)
@@ -51,19 +51,4 @@
                 test_rrule(logpdf, dist, k; fdm = fdm, check_inferred=true)
             end
         end
-    end
-=======
-@testset "NegativeBinomial r=$r, p=$p, k=$k" for
-    p in exp10.(-10:0) .- eps(), # avoid p==1 since it's not differentiable
-        r in exp10.(range(-10, stop=2, length=25)),
-            k in (0, 1, 2, 4, 8, 16, 32, 64, 128, 256, 512, 1024)
-
-    @test ForwardDiff.derivative(_p -> logpdf(NegativeBinomial(r, _p), k), p) ≈ mydiffp(r, p, k) rtol=1e-12 atol=1e-12
-end
-
-@testset "Check the corner case p==1" begin
-    @test logpdf(NegativeBinomial(0.5, 1.0), 0) === 0.0
-    @test logpdf(NegativeBinomial(0.5, 1.0), 1) === -Inf
-    @test all(iszero, rand(NegativeBinomial(rand(), 1.0), 10))
->>>>>>> 6ab4c1f5
-end+    end