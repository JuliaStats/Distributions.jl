# Tests on Multivariate Normal distributions

import PDMats: ScalMat, PDiagMat, PDMat

using Distributions
using LinearAlgebra, Random, Test

import Distributions: distrname



####### Core testing procedure

function test_mvnormal(g::AbstractMvNormal, n_tsamples::Int=10^6,
                       rng::Union{AbstractRNG, Missing} = missing)
    d = length(g)
    μ = mean(g)
    Σ = cov(g)
    @test partype(g) == Float64
    @test isa(μ, Vector{Float64})
    @test isa(Σ, Matrix{Float64})
    @test length(μ) == d
    @test size(Σ) == (d, d)
    @test var(g)     ≈ diag(Σ)
    @test entropy(g) ≈ 0.5 * logdet(2π * ℯ * Σ)
    ldcov = logdetcov(g)
    @test ldcov ≈ logdet(Σ)
    vs = diag(Σ)
    @test g == typeof(g)(params(g)...)

    # test sampling for AbstractMatrix (here, a SubArray):
    if ismissing(rng)
        subX = view(rand(d, 2d), :, 1:d)
        @test isa(rand!(g, subX), SubArray)
    else
        subX = view(rand(rng, d, 2d), :, 1:d)
        @test isa(rand!(rng, g, subX), SubArray)
    end
    
    # sampling
    if ismissing(rng)
        @test isa(rand(g), Vector{Float64})
        X = rand(g, n_tsamples)
    else
        @test isa(rand(rng, g), Vector{Float64})
        X = rand(rng, g, n_tsamples)
    end        
    emp_mu = vec(mean(X, dims=2))
    Z = X .- emp_mu
    emp_cov = (Z * Z') * inv(n_tsamples)
    for i = 1:d
        @test isapprox(emp_mu[i]   , μ[i]  , atol=sqrt(vs[i] / n_tsamples) * 8.0)
    end
    for i = 1:d, j = 1:d
        @test isapprox(emp_cov[i,j], Σ[i,j], atol=sqrt(vs[i] * vs[j]) * 10.0 / sqrt(n_tsamples))
    end

    X = rand(MersenneTwister(14), g, n_tsamples)
    Y = rand(MersenneTwister(14), g, n_tsamples)
    @test X == Y
    emp_mu = vec(mean(X, dims=2))
    Z = X .- emp_mu
    emp_cov = (Z * Z') * inv(n_tsamples)
    for i = 1:d
        @test isapprox(emp_mu[i]   , μ[i]  , atol=sqrt(vs[i] / n_tsamples) * 8.0)
    end
    for i = 1:d, j = 1:d
        @test isapprox(emp_cov[i,j], Σ[i,j], atol=sqrt(vs[i] * vs[j]) * 10.0 / sqrt(n_tsamples))
    end


    # evaluation of sqmahal & logpdf
    U = X .- μ
    sqm = vec(sum(U .* (Σ \ U), dims=1))
    for i = 1:min(100, n_tsamples)
        @test sqmahal(g, X[:,i]) ≈ sqm[i]
    end
    @test sqmahal(g, X) ≈ sqm

    lp = -0.5 .* sqm .- 0.5 * (d * log(2.0 * pi) + ldcov)
    for i = 1:min(100, n_tsamples)
        @test logpdf(g, X[:,i]) ≈ lp[i]
    end
    @test logpdf(g, X) ≈ lp

    # log likelihood
    @test loglikelihood(g, X) ≈ sum([Distributions._logpdf(g, X[:,i]) for i in 1:size(X, 2)])
end

###### General Testing

<<<<<<< HEAD
@testset "MvNormal tests" begin
    mu = [1., 2., 3.]
    mu_r = 1.:3.
    va = [1.2, 3.4, 2.6]
    C = [4. -2. -1.; -2. 5. -1.; -1. -1. 6.]

    h = [1., 2., 3.]
    dv = [1.2, 3.4, 2.6]
    J = [4. -2. -1.; -2. 5. -1.; -1. -1. 6.]

    for (g, μ, Σ) in [
        (MvNormal(mu, sqrt(2.0)), mu, Matrix(2.0I, 3, 3)),
        (MvNormal(mu_r, sqrt(2.0)), mu_r, Matrix(2.0I, 3, 3)),
        (MvNormal(3, sqrt(2.0)), zeros(3), Matrix(2.0I, 3, 3)),
        (MvNormal(mu, sqrt.(va)), mu, Matrix(Diagonal(va))),
        (MvNormal(mu_r, sqrt.(va)), mu_r, Matrix(Diagonal(va))),
        (MvNormal(sqrt.(va)), zeros(3), Matrix(Diagonal(va))),
        (MvNormal(mu, C), mu, C),
        (MvNormal(mu_r, C), mu_r, C),
        (MvNormal(C), zeros(3), C),
        (MvNormalCanon(h, 2.0), h ./ 2.0, Matrix(0.5I, 3, 3)),
        (MvNormalCanon(mu_r, 2.0), mu_r ./ 2.0, Matrix(0.5I, 3, 3)),
        (MvNormalCanon(3, 2.0), zeros(3), Matrix(0.5I, 3, 3)),
        (MvNormalCanon(h, dv), h ./ dv, Matrix(Diagonal(inv.(dv)))),
        (MvNormalCanon(mu_r, dv), mu_r ./ dv, Matrix(Diagonal(inv.(dv)))),
        (MvNormalCanon(dv), zeros(3), Matrix(Diagonal(inv.(dv)))),
        (MvNormalCanon(h, J), J \ h, inv(J)),
        (MvNormalCanon(J), zeros(3), inv(J)),
        (MvNormal(mu, Symmetric(C)), mu, Matrix(Symmetric(C))),
        (MvNormal(mu_r, Symmetric(C)), mu_r, Matrix(Symmetric(C))),
        (MvNormal(mu, Diagonal(dv)), mu, Matrix(Diagonal(dv))),
        (MvNormal(mu_r, Diagonal(dv)), mu_r, Matrix(Diagonal(dv))) ]

        @test mean(g)   ≈ μ
        @test cov(g)    ≈ Σ
        @test invcov(g) ≈ inv(Σ)
        test_mvnormal(g, 10^4)

        # conversion between mean form and canonical form
        if isa(g, MvNormal)
            gc = canonform(g)
            @test isa(gc, MvNormalCanon)
            @test length(gc) == length(g)
            @test mean(gc) ≈ mean(g)
            @test cov(gc)  ≈ cov(g)
        else
            @assert isa(g, MvNormalCanon)
            gc = meanform(g)
            @test isa(gc, MvNormal)
            @test length(gc) == length(g)
            @test mean(gc) ≈ mean(g)
            @test cov(gc)  ≈ cov(g)
        end
=======
mu = [1., 2., 3.]
va = [1.2, 3.4, 2.6]
C = [4. -2. -1.; -2. 5. -1.; -1. -1. 6.]

h = [1., 2., 3.]
dv = [1.2, 3.4, 2.6]
J = [4. -2. -1.; -2. 5. -1.; -1. -1. 6.]

@testset "Testing MvNormal with $key" for (key, rng) in
    Dict("rand(...)" => missing,
         "rand(rng, ...)" => MersenneTwister(123))
    
    @testset "Testing MvNormal with $key for $(distrname(g))" for (T, g, μ, Σ) in [
    (IsoNormal, MvNormal(mu, sqrt(2.0)), mu, Matrix(2.0I, 3, 3)),
    (ZeroMeanIsoNormal, MvNormal(3, sqrt(2.0)), zeros(3), Matrix(2.0I, 3, 3)),
    (DiagNormal, MvNormal(mu, sqrt.(va)), mu, Matrix(Diagonal(va))),
    (ZeroMeanDiagNormal, MvNormal(sqrt.(va)), zeros(3), Matrix(Diagonal(va))),
    (FullNormal, MvNormal(mu, C), mu, C),
    (ZeroMeanFullNormal, MvNormal(C), zeros(3), C),
    (IsoNormalCanon, MvNormalCanon(h, 2.0), h / 2.0, Matrix(0.5I, 3, 3)),
    (ZeroMeanIsoNormalCanon, MvNormalCanon(3, 2.0), zeros(3), Matrix(0.5I, 3, 3)),
    (DiagNormalCanon, MvNormalCanon(h, dv), h ./ dv, Matrix(Diagonal(inv.(dv)))),
    (ZeroMeanDiagNormalCanon, MvNormalCanon(dv), zeros(3), Matrix(Diagonal(inv.(dv)))),
    (FullNormalCanon, MvNormalCanon(h, J), J \ h, inv(J)),
    (ZeroMeanFullNormalCanon, MvNormalCanon(J), zeros(3), inv(J)),
    (FullNormal, MvNormal(mu, Symmetric(C)), mu, Matrix(Symmetric(C))),
    (DiagNormal, MvNormal(mu, Diagonal(dv)), mu, Matrix(Diagonal(dv))) ]

    @test isa(g, T)
    @test mean(g)   ≈ μ
    @test cov(g)    ≈ Σ
    @test invcov(g) ≈ inv(Σ)
    test_mvnormal(g, 10^4, rng)

    # conversion between mean form and canonical form
    if isa(g, MvNormal)
        gc = canonform(g)
        @test isa(gc, MvNormalCanon)
        @test length(gc) == length(g)
        @test mean(gc) ≈ mean(g)
        @test cov(gc)  ≈ cov(g)
    else
        @assert isa(g, MvNormalCanon)
        gc = meanform(g)
        @test isa(gc, MvNormal)
        @test length(gc) == length(g)
        @test mean(gc) ≈ mean(g)
        @test cov(gc)  ≈ cov(g)
>>>>>>> 817bd833
    end
end
end

@testset "MvNormal constructor" begin
    mu = [1., 2., 3.]
    C = [4. -2. -1.; -2. 5. -1.; -1. -1. 6.]
    J = inv(C)
    h = J \ mu
    @test typeof(MvNormal(mu, PDMat(Array{Float32}(C)))) == typeof(MvNormal(mu, PDMat(C)))
    @test typeof(MvNormal(mu, Array{Float32}(C))) == typeof(MvNormal(mu, PDMat(C)))
    @test typeof(MvNormal(mu, 2.0f0)) == typeof(MvNormal(mu, 2.0))

    @test typeof(MvNormalCanon(h, PDMat(Array{Float32}(J)))) == typeof(MvNormalCanon(h, PDMat(J)))
    @test typeof(MvNormalCanon(h, Array{Float32}(J))) == typeof(MvNormalCanon(h, PDMat(J)))
    @test typeof(MvNormalCanon(h, 2.0f0)) == typeof(MvNormalCanon(h, 2.0))

    @test typeof(MvNormalCanon(mu, Array{Float16}(h), PDMat(Array{Float32}(J)))) == typeof(MvNormalCanon(mu, h, PDMat(J)))

    d = MvNormal(Array{Float32}(mu), PDMat(Array{Float32}(C)))
    @test typeof(convert(MvNormal{Float64}, d)) == typeof(MvNormal(mu, PDMat(C)))
    @test typeof(convert(MvNormal{Float64}, d.μ, d.Σ)) == typeof(MvNormal(mu, PDMat(C)))

    d = MvNormalCanon(Array{Float32}(mu), Array{Float32}(h), PDMat(Array{Float32}(J)))
    @test typeof(convert(MvNormalCanon{Float64}, d)) == typeof(MvNormalCanon(mu, h, PDMat(J)))
    @test typeof(convert(MvNormalCanon{Float64}, d.μ, d.h, d.J)) == typeof(MvNormalCanon(mu, h, PDMat(J)))

    @test typeof(MvNormal(mu, I)) == typeof(MvNormal(mu, 1))
    @test typeof(MvNormal(mu, 3 * I)) == typeof(MvNormal(mu, 3))
    @test typeof(MvNormal(mu, 0.1f0 * I)) == typeof(MvNormal(mu, 0.1))
end

##### MLE

# a slow but safe way to implement MLE for verification

function _gauss_mle(x::AbstractMatrix{<:Real})
    mu = vec(mean(x, dims=2))
    z = x .- mu
    C = (z * z') * (1/size(x,2))
    return mu, C
end

function _gauss_mle(x::AbstractMatrix{<:Real}, w::AbstractVector{<:Real})
    sw = sum(w)
    mu = (x * w) * (1/sw)
    z = x .- mu
    C = (z * (Diagonal(w) * z')) * (1/sw)
    LinearAlgebra.copytri!(C, 'U')
    return mu, C
end

<<<<<<< HEAD
@testset "MvNormal MLE" begin
    x = randn(3, 200) .+ randn(3) * 2.
    w = rand(200)
    u, C = _gauss_mle(x)
    uw, Cw = _gauss_mle(x, w)

    g = fit_mle(MvNormal, suffstats(MvNormal, x))
    @test isa(g, FullNormal)
    @test mean(g) ≈ u
    @test cov(g)  ≈ C

    g = fit_mle(MvNormal, x)
    @test isa(g, FullNormal)
    @test mean(g) ≈ u
    @test cov(g)  ≈ C

    g = fit_mle(MvNormal, x, w)
    @test isa(g, FullNormal)
    @test mean(g) ≈ uw
    @test cov(g)  ≈ Cw

    g = fit_mle(IsoNormal, x)
    @test isa(g, IsoNormal)
    @test g.μ       ≈ u
    @test g.Σ.value ≈ mean(diag(C))

    g = fit_mle(IsoNormal, x, w)
    @test isa(g, IsoNormal)
    @test g.μ       ≈ uw
    @test g.Σ.value ≈ mean(diag(Cw))

    g = fit_mle(DiagNormal, x)
    @test isa(g, DiagNormal)
    @test g.μ      ≈ u
    @test g.Σ.diag ≈ diag(C)

    g = fit_mle(DiagNormal, x, w)
    @test isa(g, DiagNormal)
    @test g.μ      ≈ uw
    @test g.Σ.diag ≈ diag(Cw)
=======
@testset "Testing fit_mle" begin
x = randn(3, 200) .+ randn(3) * 2.
w = rand(200)
u, C = _gauss_mle(x)
uw, Cw = _gauss_mle(x, w)

g = fit_mle(MvNormal, suffstats(MvNormal, x))
@test isa(g, FullNormal)
@test mean(g) ≈ u
@test cov(g)  ≈ C

g = fit_mle(MvNormal, x)
@test isa(g, FullNormal)
@test mean(g) ≈ u
@test cov(g)  ≈ C

g = fit_mle(MvNormal, x, w)
@test isa(g, FullNormal)
@test mean(g) ≈ uw
@test cov(g)  ≈ Cw

g = fit_mle(IsoNormal, x)
@test isa(g, IsoNormal)
@test g.μ       ≈ u
@test g.Σ.value ≈ mean(diag(C))

g = fit_mle(IsoNormal, x, w)
@test isa(g, IsoNormal)
@test g.μ       ≈ uw
@test g.Σ.value ≈ mean(diag(Cw))

g = fit_mle(DiagNormal, x)
@test isa(g, DiagNormal)
@test g.μ      ≈ u
@test g.Σ.diag ≈ diag(C)

g = fit_mle(DiagNormal, x, w)
@test isa(g, DiagNormal)
@test g.μ      ≈ uw
@test g.Σ.diag ≈ diag(Cw)
>>>>>>> 817bd833
end<|MERGE_RESOLUTION|>--- conflicted
+++ resolved
@@ -36,7 +36,7 @@
         subX = view(rand(rng, d, 2d), :, 1:d)
         @test isa(rand!(rng, g, subX), SubArray)
     end
-    
+
     # sampling
     if ismissing(rng)
         @test isa(rand(g), Vector{Float64})
@@ -44,7 +44,7 @@
     else
         @test isa(rand(rng, g), Vector{Float64})
         X = rand(rng, g, n_tsamples)
-    end        
+    end
     emp_mu = vec(mean(X, dims=2))
     Z = X .- emp_mu
     emp_cov = (Z * Z') * inv(n_tsamples)
@@ -89,7 +89,6 @@
 
 ###### General Testing
 
-<<<<<<< HEAD
 @testset "MvNormal tests" begin
     mu = [1., 2., 3.]
     mu_r = 1.:3.
@@ -143,56 +142,6 @@
             @test mean(gc) ≈ mean(g)
             @test cov(gc)  ≈ cov(g)
         end
-=======
-mu = [1., 2., 3.]
-va = [1.2, 3.4, 2.6]
-C = [4. -2. -1.; -2. 5. -1.; -1. -1. 6.]
-
-h = [1., 2., 3.]
-dv = [1.2, 3.4, 2.6]
-J = [4. -2. -1.; -2. 5. -1.; -1. -1. 6.]
-
-@testset "Testing MvNormal with $key" for (key, rng) in
-    Dict("rand(...)" => missing,
-         "rand(rng, ...)" => MersenneTwister(123))
-    
-    @testset "Testing MvNormal with $key for $(distrname(g))" for (T, g, μ, Σ) in [
-    (IsoNormal, MvNormal(mu, sqrt(2.0)), mu, Matrix(2.0I, 3, 3)),
-    (ZeroMeanIsoNormal, MvNormal(3, sqrt(2.0)), zeros(3), Matrix(2.0I, 3, 3)),
-    (DiagNormal, MvNormal(mu, sqrt.(va)), mu, Matrix(Diagonal(va))),
-    (ZeroMeanDiagNormal, MvNormal(sqrt.(va)), zeros(3), Matrix(Diagonal(va))),
-    (FullNormal, MvNormal(mu, C), mu, C),
-    (ZeroMeanFullNormal, MvNormal(C), zeros(3), C),
-    (IsoNormalCanon, MvNormalCanon(h, 2.0), h / 2.0, Matrix(0.5I, 3, 3)),
-    (ZeroMeanIsoNormalCanon, MvNormalCanon(3, 2.0), zeros(3), Matrix(0.5I, 3, 3)),
-    (DiagNormalCanon, MvNormalCanon(h, dv), h ./ dv, Matrix(Diagonal(inv.(dv)))),
-    (ZeroMeanDiagNormalCanon, MvNormalCanon(dv), zeros(3), Matrix(Diagonal(inv.(dv)))),
-    (FullNormalCanon, MvNormalCanon(h, J), J \ h, inv(J)),
-    (ZeroMeanFullNormalCanon, MvNormalCanon(J), zeros(3), inv(J)),
-    (FullNormal, MvNormal(mu, Symmetric(C)), mu, Matrix(Symmetric(C))),
-    (DiagNormal, MvNormal(mu, Diagonal(dv)), mu, Matrix(Diagonal(dv))) ]
-
-    @test isa(g, T)
-    @test mean(g)   ≈ μ
-    @test cov(g)    ≈ Σ
-    @test invcov(g) ≈ inv(Σ)
-    test_mvnormal(g, 10^4, rng)
-
-    # conversion between mean form and canonical form
-    if isa(g, MvNormal)
-        gc = canonform(g)
-        @test isa(gc, MvNormalCanon)
-        @test length(gc) == length(g)
-        @test mean(gc) ≈ mean(g)
-        @test cov(gc)  ≈ cov(g)
-    else
-        @assert isa(g, MvNormalCanon)
-        gc = meanform(g)
-        @test isa(gc, MvNormal)
-        @test length(gc) == length(g)
-        @test mean(gc) ≈ mean(g)
-        @test cov(gc)  ≈ cov(g)
->>>>>>> 817bd833
     end
 end
 end
@@ -245,7 +194,6 @@
     return mu, C
 end
 
-<<<<<<< HEAD
 @testset "MvNormal MLE" begin
     x = randn(3, 200) .+ randn(3) * 2.
     w = rand(200)
@@ -286,46 +234,4 @@
     @test isa(g, DiagNormal)
     @test g.μ      ≈ uw
     @test g.Σ.diag ≈ diag(Cw)
-=======
-@testset "Testing fit_mle" begin
-x = randn(3, 200) .+ randn(3) * 2.
-w = rand(200)
-u, C = _gauss_mle(x)
-uw, Cw = _gauss_mle(x, w)
-
-g = fit_mle(MvNormal, suffstats(MvNormal, x))
-@test isa(g, FullNormal)
-@test mean(g) ≈ u
-@test cov(g)  ≈ C
-
-g = fit_mle(MvNormal, x)
-@test isa(g, FullNormal)
-@test mean(g) ≈ u
-@test cov(g)  ≈ C
-
-g = fit_mle(MvNormal, x, w)
-@test isa(g, FullNormal)
-@test mean(g) ≈ uw
-@test cov(g)  ≈ Cw
-
-g = fit_mle(IsoNormal, x)
-@test isa(g, IsoNormal)
-@test g.μ       ≈ u
-@test g.Σ.value ≈ mean(diag(C))
-
-g = fit_mle(IsoNormal, x, w)
-@test isa(g, IsoNormal)
-@test g.μ       ≈ uw
-@test g.Σ.value ≈ mean(diag(Cw))
-
-g = fit_mle(DiagNormal, x)
-@test isa(g, DiagNormal)
-@test g.μ      ≈ u
-@test g.Σ.diag ≈ diag(C)
-
-g = fit_mle(DiagNormal, x, w)
-@test isa(g, DiagNormal)
-@test g.μ      ≈ uw
-@test g.Σ.diag ≈ diag(Cw)
->>>>>>> 817bd833
 end