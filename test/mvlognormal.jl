# Tests on Multivariate LogNormal distributions

using Distributions,  PDMats
using LinearAlgebra, Random, Test



####### Core testing procedure

function test_mvlognormal(g::MvLogNormal, n_tsamples::Int=10^6,
                          rng::Union{AbstractRNG, Missing} = missing)
    d = length(g)
    mn = mean(g)
    md = median(g)
    mo = mode(g)
    S = cov(g)
    s = var(g)
    e = entropy(g)
    @test partype(g) == Float64
    @test isa(mn, Vector{Float64})
    @test isa(md, Vector{Float64})
    @test isa(mo, Vector{Float64})
    @test isa(s, Vector{Float64})
    @test isa(S, Matrix{Float64})
    @test length(mn) == d
    @test length(md) == d
    @test length(mo) == d
    @test length(s) == d
    @test size(S) == (d, d)
    @test s          ≈ diag(S)
    @test md         ≈ exp.(mean(g.normal))
    @test mn         ≈ exp.(mean(g.normal) .+ var(g.normal)/2)
    @test mo         ≈ exp.(mean(g.normal) .- var(g.normal))
    @test entropy(g) ≈ d*(1 + Distributions.log2π)/2 + logdetcov(g.normal)/2 + sum(mean(g.normal))
    gg = typeof(g)(MvNormal(params(g)...))
    @test Vector(g.normal.μ) == Vector(gg.normal.μ)
    @test Matrix(g.normal.Σ) == Matrix(gg.normal.Σ)
    @test insupport(g,ones(d))
    @test !insupport(g,zeros(d))
    @test !insupport(g,-ones(d))

    # sampling
    if ismissing(rng)
        X = rand(g, n_tsamples)
    else
        X = rand(rng, g, n_tsamples)
    end
    emp_mn = vec(mean(X, dims=2))
    emp_md = vec(median(X, dims=2))
    Z = X .- emp_mn
    emp_cov = (Z * Z') ./ n_tsamples
    for i = 1:d
        @test isapprox(emp_mn[i]   , mn[i] , atol=(sqrt(s[i] / n_tsamples) * 8.0))
    end
    for i = 1:d
        @test isapprox(emp_md[i]   , md[i] , atol=(sqrt(s[i] / n_tsamples) * 8.0))
    end
    for i = 1:d, j = 1:d
        @test isapprox(emp_cov[i,j], S[i,j], atol=(sqrt(s[i] * s[j]) * 20.0) / sqrt(n_tsamples))
    end

    # evaluation of logpdf and pdf
    for i = 1:min(100, n_tsamples)
        @test logpdf(g, X[:,i]) ≈ log(pdf(g, X[:,i]))
    end
    @test logpdf(g, X) ≈ log.(pdf(g, X))
    @test isequal(logpdf(g, zeros(d)),-Inf)
    @test isequal(logpdf(g, -mn),-Inf)
    @test isequal(pdf(g, zeros(d)),0.0)
    @test isequal(pdf(g, -mn),0.0)

    # test the location and scale functions
    @test isapprox(location(g), location(MvLogNormal,:meancov,mean(g),cov(g))   , atol=1e-8)
    @test isapprox(location(g), location(MvLogNormal,:mean,mean(g),scale(g))    , atol=1e-8)
    @test isapprox(location(g), location(MvLogNormal,:median,median(g),scale(g)), atol=1e-8)
    @test isapprox(location(g), location(MvLogNormal,:mode,mode(g),scale(g))    , atol=1e-8)
    @test isapprox(scale(g)   , scale(MvLogNormal,:meancov,mean(g),cov(g))      , atol=1e-8)

    @test isapprox(location(g), location!(MvLogNormal,:meancov,mean(g),cov(g),zero(mn))   , atol=1e-8)
    @test isapprox(location(g), location!(MvLogNormal,:mean,mean(g),scale(g),zero(mn))    , atol=1e-8)
    @test isapprox(location(g), location!(MvLogNormal,:median,median(g),scale(g),zero(mn)), atol=1e-8)
    @test isapprox(location(g), location!(MvLogNormal,:mode,mode(g),scale(g),zero(mn))    , atol=1e-8)
    @test isapprox(scale(g)   , Distributions.scale!(MvLogNormal,:meancov,mean(g),cov(g),zero(S)), atol=1e-8)

    lc1,sc1 = params(MvLogNormal,mean(g),cov(g))
    lc2,sc2 = params!(MvLogNormal,mean(g),cov(g),similar(mn),similar(S))
    @test isapprox(location(g), lc1, atol=1e-8)
    @test isapprox(location(g), lc2, atol=1e-8)
    @test isapprox(scale(g)   , sc1, atol=1e-8)
    @test isapprox(scale(g)   , sc2, atol=1e-8)
end

####### Validate results for a single-dimension MvLogNormal by comparing with univariate LogNormal
@testset "Comparing results from MvLogNormal with univariate LogNormal" begin
    l1 = LogNormal(0.1,0.4)
    l2 = MvLogNormal(0.1*ones(1),0.4)
    @test [mean(l1)]     ≈ mean(l2)
    @test [median(l1)]   ≈ median(l2)
    @test [mode(l1)]     ≈ mode(l2)
    @test [var(l1)]      ≈ var(l2)
    @test  entropy(l1)   ≈ entropy(l2)
    @test logpdf(l1,5.0) ≈ logpdf(l2,[5.0])
    @test pdf(l1,5.0)    ≈ pdf(l2,[5.0])
    @test (Random.seed!(78393) ; [rand(l1)]) == (Random.seed!(78393) ; rand(l2))
    @test [rand(MersenneTwister(78393), l1)] == rand(MersenneTwister(78393), l2)
end

###### General Testing

@testset "Lognormal tests" begin
    mu = [0.1, 0.2, 0.3]
    mu_r = 0.1:0.1:0.3
    va = [0.16, 0.25, 0.36]
    C = [0.4 -0.2 -0.1; -0.2 0.5 -0.1; -0.1 -0.1 0.6]
    for (g, μ, Σ) in [
        (MvLogNormal(mu,PDMats.PDMat(C)), mu, C),
        (MvLogNormal(mu_r,PDMats.PDMat(C)), mu_r, C),
        (MvLogNormal(PDMats.PDiagMat(sqrt.(va))), zeros(3), Matrix(Diagonal(va))),
        (MvLogNormal(mu, sqrt(0.2)), mu, Matrix(0.2I, 3, 3)),
        (MvLogNormal(3, sqrt(0.2)), zeros(3), Matrix(0.2I, 3, 3)),
        (MvLogNormal(mu, Vector{Float64}(sqrt.(va))), mu, Matrix(Diagonal(va))), # Julia 0.4 loses type information so Vector{Float64} can be dropped when we don't support 0.4
        (MvLogNormal(Vector{Float64}(sqrt.(va))), zeros(3), Matrix(Diagonal(va))), # Julia 0.4 loses type information so Vector{Float64} can be dropped when we don't support 0.4
        (MvLogNormal(mu, C), mu, C),
        (MvLogNormal(C), zeros(3), C) ]
<<<<<<< HEAD

=======
>>>>>>> db09a0a8
        m,s = params(g)
        @test Vector(m) ≈ μ
        test_mvlognormal(g, 10^4)
    end
    d = MvLogNormal(Array{Float32}(mu), PDMats.PDMat(Array{Float32}(C)))
    @test typeof(convert(MvLogNormal{Float64}, d)) == typeof(MvLogNormal(mu, PDMats.PDMat(C)))
    @test typeof(convert(MvLogNormal{Float64}, d.normal.μ, d.normal.Σ)) == typeof(MvLogNormal(mu, PDMats.PDMat(C)))
end<|MERGE_RESOLUTION|>--- conflicted
+++ resolved
@@ -122,11 +122,7 @@
         (MvLogNormal(Vector{Float64}(sqrt.(va))), zeros(3), Matrix(Diagonal(va))), # Julia 0.4 loses type information so Vector{Float64} can be dropped when we don't support 0.4
         (MvLogNormal(mu, C), mu, C),
         (MvLogNormal(C), zeros(3), C) ]
-<<<<<<< HEAD
-
-=======
->>>>>>> db09a0a8
-        m,s = params(g)
+        m, s = params(g)
         @test Vector(m) ≈ μ
         test_mvlognormal(g, 10^4)
     end
